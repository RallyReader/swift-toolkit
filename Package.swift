// swift-tools-version:5.3
//
//  Copyright 2021 Readium Foundation. All rights reserved.
//  Use of this source code is governed by the BSD-style license
//  available in the top-level LICENSE file of the project.
//

import PackageDescription

let package = Package(
    name: "Readium",
    defaultLocalization: "en",
    platforms: [.iOS(.v13)],
    products: [
        .library(name: "ReadiumShared", targets: ["ReadiumShared"]),
        .library(name: "ReadiumStreamer", targets: ["ReadiumStreamer"]),
        .library(name: "ReadiumNavigator", targets: ["ReadiumNavigator"]),
        .library(name: "ReadiumOPDS", targets: ["ReadiumOPDS"]),
        .library(name: "ReadiumLCP", targets: ["ReadiumLCP"]),

        // Adapters to third-party dependencies.
        .library(name: "ReadiumAdapterGCDWebServer", targets: ["ReadiumAdapterGCDWebServer"]),
        .library(name: "ReadiumAdapterLCPSQLite", targets: ["ReadiumAdapterLCPSQLite"]),
    ],
    dependencies: [
        .package(url: "https://github.com/cezheng/Fuzi.git", from: "3.1.0"),
        .package(url: "https://github.com/krzyzanowskim/CryptoSwift.git", from: "1.8.0"),
        .package(url: "https://github.com/marmelroy/Zip.git", from: "2.1.0"),
        .package(url: "https://github.com/ra1028/DifferenceKit.git", from: "1.3.0"),
<<<<<<< HEAD
        .package(url: "https://github.com/readium/GCDWebServer.git", from: "3.7.4"),
        // From 2.6.0, Xcode 14 is required
        .package(url: "https://github.com/scinfu/SwiftSoup.git", "2.5.3" ..< "2.6.0"),
        // 0.14 introduced a breaking change
        .package(url: "https://github.com/stephencelis/SQLite.swift.git", "0.12.0" ..< "0.13.3"),
        // 0.9.12 requires iOS 12+
        .package(url: "https://github.com/weichsel/ZIPFoundation.git", "0.9.0" ..< "0.9.12"),
=======
        .package(url: "https://github.com/readium/GCDWebServer.git", from: "4.0.0"),
        .package(url: "https://github.com/scinfu/SwiftSoup.git", from: "2.7.0"),
        .package(url: "https://github.com/stephencelis/SQLite.swift.git", from: "0.15.0"),
        .package(url: "https://github.com/weichsel/ZIPFoundation.git", from: "0.9.0"),
>>>>>>> 7ffbdd60
    ],
    targets: [
        .target(
            name: "ReadiumShared",
            dependencies: ["ReadiumInternal", "Fuzi", "SwiftSoup", "Zip"],
            path: "Sources/Shared",
            exclude: [
                // Support for ZIPFoundation is not yet achieved.
                "Toolkit/ZIP/ZIPFoundation.swift",
            ],
            linkerSettings: [
                .linkedFramework("CoreServices"),
                .linkedFramework("UIKit"),
            ]
        ),
        .testTarget(
            name: "ReadiumSharedTests",
            dependencies: ["ReadiumShared"],
            path: "Tests/SharedTests",
            resources: [
                .copy("Fixtures"),
            ]
        ),

        .target(
            name: "ReadiumStreamer",
            dependencies: [
                "CryptoSwift",
                "Fuzi",
<<<<<<< HEAD
                "GCDWebServer",
=======
>>>>>>> 7ffbdd60
                "Zip",
                "ReadiumShared",
            ],
            path: "Sources/Streamer",
            resources: [
                .copy("Assets"),
            ]
        ),
        .testTarget(
            name: "ReadiumStreamerTests",
            dependencies: ["ReadiumStreamer"],
            path: "Tests/StreamerTests",
            resources: [
                .copy("Fixtures"),
            ]
        ),

        .target(
            name: "ReadiumNavigator",
            dependencies: [
                "ReadiumInternal",
                "ReadiumShared",
                "DifferenceKit",
                "SwiftSoup",
            ],
            path: "Sources/Navigator",
            exclude: [
                "EPUB/Scripts",
            ],
            resources: [
                .copy("EPUB/Assets"),
                .process("Resources"),
            ]
        ),
        .testTarget(
            name: "ReadiumNavigatorTests",
            dependencies: ["ReadiumNavigator"],
            path: "Tests/NavigatorTests"
        ),

        .target(
            name: "ReadiumOPDS",
            dependencies: [
                "Fuzi",
                "ReadiumShared",
            ],
            path: "Sources/OPDS"
        ),
        .testTarget(
            name: "ReadiumOPDSTests",
            dependencies: ["ReadiumOPDS"],
            path: "Tests/OPDSTests",
            resources: [
                .copy("Samples"),
            ]
        ),

        .target(
            name: "ReadiumLCP",
            dependencies: [
                "CryptoSwift",
                "ZIPFoundation",
                "ReadiumShared",
            ],
            path: "Sources/LCP",
            resources: [
                .process("Resources"),
            ]
        ),
        // These tests require a R2LCPClient.framework to run.
        // TODO: Find a solution to run the tests with GitHub action.
        // .testTarget(
        //     name: "ReadiumLCPTests",
        //     dependencies: ["ReadiumLCP"],
        //     path: "Tests/LCPTests",
        //     resources: [
        //         .copy("Fixtures"),
        //     ]
        // ),

        .target(
            name: "ReadiumAdapterGCDWebServer",
            dependencies: [
<<<<<<< HEAD
                "GCDWebServer",
                "R2Shared",
=======
                .product(name: "ReadiumGCDWebServer", package: "GCDWebServer"),
                "ReadiumShared",
>>>>>>> 7ffbdd60
            ],
            path: "Sources/Adapters/GCDWebServer"
        ),

        .target(
            name: "ReadiumAdapterLCPSQLite",
            dependencies: [
                .product(name: "SQLite", package: "SQLite.swift"),
                "ReadiumLCP",
            ],
            path: "Sources/Adapters/LCPSQLite"
        ),

        .target(
            name: "ReadiumInternal",
            path: "Sources/Internal"
        ),
        .testTarget(
            name: "ReadiumInternalTests",
            dependencies: ["ReadiumInternal"],
            path: "Tests/InternalTests"
        ),
    ]
)<|MERGE_RESOLUTION|>--- conflicted
+++ resolved
@@ -27,20 +27,10 @@
         .package(url: "https://github.com/krzyzanowskim/CryptoSwift.git", from: "1.8.0"),
         .package(url: "https://github.com/marmelroy/Zip.git", from: "2.1.0"),
         .package(url: "https://github.com/ra1028/DifferenceKit.git", from: "1.3.0"),
-<<<<<<< HEAD
-        .package(url: "https://github.com/readium/GCDWebServer.git", from: "3.7.4"),
-        // From 2.6.0, Xcode 14 is required
-        .package(url: "https://github.com/scinfu/SwiftSoup.git", "2.5.3" ..< "2.6.0"),
-        // 0.14 introduced a breaking change
-        .package(url: "https://github.com/stephencelis/SQLite.swift.git", "0.12.0" ..< "0.13.3"),
-        // 0.9.12 requires iOS 12+
-        .package(url: "https://github.com/weichsel/ZIPFoundation.git", "0.9.0" ..< "0.9.12"),
-=======
         .package(url: "https://github.com/readium/GCDWebServer.git", from: "4.0.0"),
         .package(url: "https://github.com/scinfu/SwiftSoup.git", from: "2.7.0"),
         .package(url: "https://github.com/stephencelis/SQLite.swift.git", from: "0.15.0"),
         .package(url: "https://github.com/weichsel/ZIPFoundation.git", from: "0.9.0"),
->>>>>>> 7ffbdd60
     ],
     targets: [
         .target(
@@ -70,10 +60,6 @@
             dependencies: [
                 "CryptoSwift",
                 "Fuzi",
-<<<<<<< HEAD
-                "GCDWebServer",
-=======
->>>>>>> 7ffbdd60
                 "Zip",
                 "ReadiumShared",
             ],
@@ -157,13 +143,8 @@
         .target(
             name: "ReadiumAdapterGCDWebServer",
             dependencies: [
-<<<<<<< HEAD
-                "GCDWebServer",
-                "R2Shared",
-=======
                 .product(name: "ReadiumGCDWebServer", package: "GCDWebServer"),
                 "ReadiumShared",
->>>>>>> 7ffbdd60
             ],
             path: "Sources/Adapters/GCDWebServer"
         ),
