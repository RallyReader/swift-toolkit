//
//  Copyright 2023 Readium Foundation. All rights reserved.
//  Use of this source code is governed by the BSD-style license
//  available in the top-level LICENSE file of the project.
//

import Foundation
<<<<<<< HEAD
import GCDWebServer
import R2Shared
=======
import ReadiumGCDWebServer
import ReadiumShared
>>>>>>> 7ffbdd60

/// Errors thrown by the `WebServerResourceResponse`
///
/// - streamOpenFailed: The stream is not open, stream.open() failed.
/// - invalidRange: The range queried is invalid.
enum WebServerResponseError: Error {
    case streamOpenFailed
    case invalidRange
}

/// The object containing the response's ressource data.
/// If the ressource to be served is too big, multiple responses will be created.
class ResourceResponse: GCDWebServerFileResponse, Loggable {
    private let bufferSize = 32 * 1024

    private var resource: Resource
    private var range: Range<UInt64>
    private let length: UInt64
    private var offset: UInt64 = 0
    private var lastReadData: ReadResult<Data>?
    private lazy var totalNumberOfBytesRead = UInt64(0)

    init(resource: Resource, length: UInt64, range: NSRange?, mediaType: MediaType) {
        self.resource = resource
        self.length = length

        // If range is non nil - means it's not the first part (?)
        if let range = range {
            /// Return a range of what to read next (nothing, next part, whole data).
            func getNextRange(after range: NSRange,
                              forStreamOfLength streamLength: UInt64) -> Range<UInt64>
            {
                let newRange: Range<UInt64>

                if range.location == Int.max {
                    let len = min(UInt64(range.length), streamLength)

                    newRange = (streamLength - len) ..< streamLength
                } else if range.location < 0 {
                    // Negative range locations are not supported. We return
                    // the whole data for now.
                    newRange = 0 ..< streamLength
                } else {
                    let currentPosition = min(UInt64(range.location), streamLength)
                    let remainingLength = streamLength - currentPosition
                    let length: UInt64

                    if range.length == -1 {
                        length = remainingLength
                    } else {
                        length = min(UInt64(range.length), remainingLength)
                    }
                    newRange = currentPosition ..< (currentPosition + length)
                }
                return newRange
            }
            self.range = getNextRange(after: range,
                                      forStreamOfLength: length)
        } else /* nil */ {
            self.range = 0 ..< length
        }

        super.init()

        contentType = mediaType.string

        // Disable HTTP caching for publication resources, because it poses a security threat for protected
        // publications.
        setValue("no-cache, no-store, must-revalidate", forAdditionalHeader: "Cache-Control")
        setValue("no-cache", forAdditionalHeader: "Pragma")
        setValue("0", forAdditionalHeader: "Expires")

        // Response
        let lower = self.range.lowerBound
        let upper = (self.range.upperBound != 0) ? self.range.upperBound - 1 : self.range.upperBound
        let contentRange = "bytes \(lower)-\(upper)/\(length)"
        let acceptRange = "bytes"

        statusCode = 206
        setValue(contentRange, forAdditionalHeader: "Content-Range")
        setValue(acceptRange, forAdditionalHeader: "Accept-Ranges")
        contentLength = UInt(self.range.count)
    }

    override open func open() throws {
        offset = range.lowerBound
    }

    /// Read a new chunk of data.
    override func asyncReadData() async throws -> Data {
        let len = min(bufferSize, range.count - Int(totalNumberOfBytesRead))
        // If nothing to read, return
        guard len > 0, offset < length else {
            lastReadData = .success(Data())
            return Data()
        }
        // Read
        lastReadData = await resource.read(range: offset ..< (offset + UInt64(len)))
        if case let .success(data) = lastReadData {
            totalNumberOfBytesRead += UInt64(data.count)
            offset += UInt64(data.count)
        }

        return (try? lastReadData?.get()) ?? Data()
    }

    override open func close() {
        resource.close()
    }
}<|MERGE_RESOLUTION|>--- conflicted
+++ resolved
@@ -1,17 +1,12 @@
 //
-//  Copyright 2023 Readium Foundation. All rights reserved.
+//  Copyright 2024 Readium Foundation. All rights reserved.
 //  Use of this source code is governed by the BSD-style license
 //  available in the top-level LICENSE file of the project.
 //
 
 import Foundation
-<<<<<<< HEAD
-import GCDWebServer
-import R2Shared
-=======
 import ReadiumGCDWebServer
 import ReadiumShared
->>>>>>> 7ffbdd60
 
 /// Errors thrown by the `WebServerResourceResponse`
 ///
@@ -24,7 +19,7 @@
 
 /// The object containing the response's ressource data.
 /// If the ressource to be served is too big, multiple responses will be created.
-class ResourceResponse: GCDWebServerFileResponse, Loggable {
+class ResourceResponse: ReadiumGCDWebServerFileResponse, Loggable {
     private let bufferSize = 32 * 1024
 
     private var resource: Resource
