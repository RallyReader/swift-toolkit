//
//  Copyright 2024 Readium Foundation. All rights reserved.
//  Use of this source code is governed by the BSD-style license
//  available in the top-level LICENSE file of the project.
//

import Foundation
import PDFKit
import R2Shared
import UIKit

public protocol PDFNavigatorDelegate: VisualNavigatorDelegate, SelectableNavigatorDelegate {
    /// Called after the `PDFDocumentView` is created.
    ///
    /// Override to customize its behavior.
    func navigator(_ navigator: PDFNavigatorViewController, setupPDFView view: PDFDocumentView)
}

public extension PDFNavigatorDelegate {
    func navigator(_ navigator: PDFNavigatorViewController, setupPDFView view: PDFDocumentView) {}
}

/// A view controller used to render a PDF `Publication`.
open class PDFNavigatorViewController: UIViewController, VisualNavigator, SelectableNavigator, Configurable, Loggable {
    public struct Configuration {
        /// Initial set of setting preferences.
        public var preferences: PDFPreferences

        /// Provides default fallback values and ranges for the user settings.
        public var defaults: PDFDefaults

        /// Editing actions which will be displayed in the default text selection menu.
        ///
        /// The default set of editing actions is `EditingAction.defaultActions`.
        public var editingActions: [EditingAction]

        public init(
            preferences: PDFPreferences = PDFPreferences(),
            defaults: PDFDefaults = PDFDefaults(),
            editingActions: [EditingAction] = EditingAction.defaultActions
        ) {
            self.preferences = preferences
            self.defaults = defaults
            self.editingActions = editingActions
        }
    }

    enum Error: Swift.Error {
        /// The provided publication is restricted. Check that any DRM was
        /// properly unlocked using a Content Protection.
        case publicationRestricted

        case openPDFFailed
    }

    /// Whether the pages is always scaled to fit the screen, unless the user zoomed in.
    public var scalesDocumentToFit = true

    public weak var delegate: PDFNavigatorDelegate?
    public private(set) var pdfView: PDFDocumentView?
    private var pdfViewDefaultBackgroundColor: UIColor!

    public let publication: Publication
    private let initialLocation: Locator?
    private let config: Configuration
    private let editingActions: EditingActionsController
    /// Reading order index of the current resource.
    private var currentResourceIndex: Int?

    /// Holds the currently opened PDF Document.
    private let documentHolder = PDFDocumentHolder()

    /// Holds a reference to make sure it is not garbage-collected.
    private var tapGestureController: PDFTapGestureController?

    private let server: HTTPServer?
    private let publicationEndpoint: HTTPServerEndpoint?
    private let publicationBaseURL: HTTPURL

    public init(
        publication: Publication,
        initialLocation: Locator?,
        config: Configuration = .init(),
        delegate: PDFNavigatorDelegate? = nil,
        httpServer: HTTPServer
    ) throws {
        guard !publication.isRestricted else {
            throw Error.publicationRestricted
        }

        let publicationEndpoint: HTTPServerEndpoint?
        let baseURL: HTTPURL
        if let url = publication.baseURL {
            publicationEndpoint = nil
            baseURL = url
        } else {
            let endpoint = UUID().uuidString
            publicationEndpoint = endpoint
            baseURL = try httpServer.serve(at: endpoint, publication: publication)
        }

        self.publication = publication
        self.initialLocation = initialLocation
        server = httpServer
        self.publicationEndpoint = publicationEndpoint
        publicationBaseURL = baseURL
        self.config = config
<<<<<<< HEAD
        self.delegate = delegate
        editingActions = EditingActionsController(actions: config.editingActions, rights: publication.rights)
=======
        editingActions = EditingActionsController(
            actions: config.editingActions,
            publication: publication
        )
>>>>>>> 451d0e90

        settings = PDFSettings(
            preferences: config.preferences,
            defaults: config.defaults,
            metadata: publication.metadata
        )

        super.init(nibName: nil, bundle: nil)

<<<<<<< HEAD
=======
        postInit()
    }

    @available(*, deprecated, message: "See the 2.5.0 migration guide to migrate the HTTP server")
    public init(
        publication: Publication,
        initialLocation: Locator? = nil,
        editingActions: [EditingAction] = EditingAction.defaultActions
    ) {
        precondition(!publication.isRestricted, "The provided publication is restricted. Check that any DRM was properly unlocked using a Content Protection.")
        guard let baseURL = publication.baseURL else {
            preconditionFailure("No base URL provided for the publication. Add it to the HTTP server.")
        }

        self.publication = publication
        self.initialLocation = initialLocation
        server = nil
        publicationEndpoint = nil
        publicationBaseURL = URL(string: baseURL.absoluteString.addingSuffix("/"))!
        config = Configuration(editingActions: editingActions)
        self.editingActions = EditingActionsController(actions: editingActions, publication: publication)

        settings = PDFSettings(
            preferences: config.preferences,
            defaults: config.defaults,
            metadata: publication.metadata
        )

        super.init(nibName: nil, bundle: nil)

        postInit()
    }

    private func postInit() {
>>>>>>> 451d0e90
        editingActions.delegate = self

        // Wraps the PDF factories of publication services to return the currently opened document
        // held in `documentHolder` when relevant. This prevents opening several times the same
        // document, which is useful in particular with `LCPDFPositionService`.
        for service in publication.findServices(PDFPublicationService.self) {
            service.pdfFactory = CompositePDFDocumentFactory(factories: [
                documentHolder, service.pdfFactory,
            ])
        }
    }

<<<<<<< HEAD
=======
    private init(
        publication: Publication,
        initialLocation: Locator?,
        httpServer: HTTPServer?,
        publicationEndpoint: HTTPServerEndpoint?,
        publicationBaseURL: URL,
        config: Configuration
    ) {
        self.publication = publication
        self.initialLocation = initialLocation
        server = httpServer
        self.publicationEndpoint = publicationEndpoint
        self.publicationBaseURL = URL(string: publicationBaseURL.absoluteString.addingSuffix("/"))!
        self.config = config
        editingActions = EditingActionsController(actions: config.editingActions, publication: publication)

        settings = PDFSettings(
            preferences: config.preferences,
            defaults: config.defaults,
            metadata: publication.metadata
        )

        super.init(nibName: nil, bundle: nil)

        postInit()
    }

>>>>>>> 451d0e90
    @available(*, unavailable)
    public required init?(coder aDecoder: NSCoder) {
        fatalError("init(coder:) has not been implemented")
    }

    deinit {
        NotificationCenter.default.removeObserver(self)

        if let endpoint = publicationEndpoint {
            do {
                try server?.remove(at: endpoint)
            } catch {
                log(.warning, "Failed to remove the server endpoint \(endpoint): \(error.localizedDescription)")
            }
        }
    }

    override open func viewDidLoad() {
        super.viewDidLoad()

        resetPDFView(at: initialLocation)
    }

    override open func viewWillAppear(_ animated: Bool) {
        super.viewWillAppear(animated)

        // Hack to layout properly the first page when opening the PDF.
        if let pdfView = pdfView, scalesDocumentToFit {
            pdfView.scaleFactor = pdfView.minScaleFactor
            if let page = pdfView.currentPage {
                pdfView.go(to: page.bounds(for: pdfView.displayBox), on: page)
            }
        }
    }

    override open func viewDidAppear(_ animated: Bool) {
        super.viewDidAppear(animated)

        becomeFirstResponder()
    }

    override open func viewWillTransition(to size: CGSize, with coordinator: UIViewControllerTransitionCoordinator) {
        super.viewWillTransition(to: size, with: coordinator)

        if let pdfView = pdfView, scalesDocumentToFit {
            // Makes sure that the PDF is always properly scaled down when rotating the screen, if the user didn't zoom in.
            let isAtMinScaleFactor = (pdfView.scaleFactor == pdfView.minScaleFactor)
            coordinator.animate(alongsideTransition: { _ in
                self.updateScaleFactors()
                if isAtMinScaleFactor {
                    pdfView.scaleFactor = pdfView.minScaleFactor
                }

                // Reset the PDF view to update the spread if needed.
                if self.settings.spread == .auto {
                    self.resetPDFView(at: self.currentLocation)
                }
            })
        }
    }

    override open var canBecomeFirstResponder: Bool { true }

    override open func pressesBegan(_ presses: Set<UIPress>, with event: UIPressesEvent?) {
        var didHandleEvent = false
        if isFirstResponder {
            for press in presses {
                if let event = KeyEvent(uiPress: press) {
                    delegate?.navigator(self, didPressKey: event)
                    didHandleEvent = true
                }
            }
        }

        if !didHandleEvent {
            super.pressesBegan(presses, with: event)
        }
    }

    override open func pressesEnded(_ presses: Set<UIPress>, with event: UIPressesEvent?) {
        var didHandleEvent = false
        if isFirstResponder {
            for press in presses {
                if let event = KeyEvent(uiPress: press) {
                    delegate?.navigator(self, didReleaseKey: event)
                    didHandleEvent = true
                }
            }
        }

        if !didHandleEvent {
            super.pressesEnded(presses, with: event)
        }
    }

    @available(iOS 13.0, *)
    override open func buildMenu(with builder: UIMenuBuilder) {
        editingActions.buildMenu(with: builder)
        super.buildMenu(with: builder)
    }

    private func resetPDFView(at locator: Locator?) {
        if let pdfView = pdfView {
            pdfView.removeFromSuperview()
            NotificationCenter.default.removeObserver(self)
        }

        currentResourceIndex = nil
        let pdfView = PDFDocumentView(frame: view.bounds, editingActions: editingActions)
        self.pdfView = pdfView
        pdfView.delegate = self
        pdfView.autoresizingMask = [.flexibleWidth, .flexibleHeight]
        view.addSubview(pdfView)

        tapGestureController = PDFTapGestureController(pdfView: pdfView, target: self, action: #selector(didTap))

        apply(settings: settings, to: pdfView)
        delegate?.navigator(self, setupPDFView: pdfView)

        NotificationCenter.default.addObserver(self, selector: #selector(pageDidChange), name: .PDFViewPageChanged, object: pdfView)
        NotificationCenter.default.addObserver(self, selector: #selector(selectionDidChange), name: .PDFViewSelectionChanged, object: pdfView)

        if let locator = locator {
            go(to: locator, isJump: false)
        } else if let link = publication.readingOrder.first {
            go(to: link, pageNumber: 0, isJump: false)
        } else {
            log(.error, "No initial location and empty reading order")
        }
    }

    private func apply(settings: PDFSettings, to pdfView: PDFView) {
        let isRTL = (settings.readingProgression == .rtl)

        pdfView.displaysAsBook = settings.offsetFirstPage

        let spread: Bool = {
            switch settings.spread {
            case .auto:
                return view.bounds.width > view.bounds.height
            case .never:
                return false
            case .always:
                return true
            }
        }()

        if settings.scroll {
            pdfView.displayDirection = settings.scrollAxis.displayDirection
            if spread, pdfView.displayDirection == .vertical {
                pdfView.displayMode = .twoUpContinuous
            } else {
                pdfView.displayMode = .singlePageContinuous
            }

        } else { // paginated
            if spread {
                pdfView.displayMode = .twoUp
            } else {
                pdfView.usePageViewController(true)
            }

            pdfView.displayDirection = .horizontal
        }

        var margins: UIEdgeInsets = .zero
        let pageSpacing = settings.pageSpacing
        if pdfView.displayDirection == .horizontal {
            if isRTL {
                margins.left = pageSpacing
            } else {
                margins.right = pageSpacing
            }
        } else {
            margins.bottom = pageSpacing
        }
        pdfView.pageBreakMargins = margins

        pdfView.displaysRTL = isRTL
        pdfView.displaysPageBreaks = true
        pdfView.autoScales = !scalesDocumentToFit

        if let scrollView = pdfView.firstScrollView {
            let showScrollbar = settings.visibleScrollbar
            scrollView.showsVerticalScrollIndicator = showScrollbar
            scrollView.showsHorizontalScrollIndicator = showScrollbar
        }

        if pdfViewDefaultBackgroundColor == nil {
            pdfViewDefaultBackgroundColor = pdfView.backgroundColor
        }
        pdfView.backgroundColor = settings.backgroundColor?.uiColor
            ?? pdfViewDefaultBackgroundColor
    }

    /// Override to customize the PDFDocumentView.
    @available(*, unavailable, message: "Override `PDFNavigatorDelegate` instead")
    open func setupPDFView() {}

    @objc private func didTap(_ gesture: UITapGestureRecognizer) {
        let point = gesture.location(in: view)
        delegate?.navigator(self, didTapAt: point)
    }

    @objc private func pageDidChange() {
        guard let locator = currentPosition else {
            return
        }
        delegate?.navigator(self, locationDidChange: locator)
    }

    @discardableResult
    private func go(to locator: Locator, isJump: Bool, completion: @escaping () -> Void = {}) -> Bool {
        guard let link = findLink(at: locator) else {
            return false
        }

        return go(
            to: link,
            pageNumber: pageNumber(for: locator),
            isJump: isJump,
            completion: completion
        )
    }

    private func findLink(at locator: Locator) -> Link? {
        if isPDFFile {
            return publication.readingOrder.first
        } else {
            return publication.readingOrder.first(withHREF: locator.href)
        }
    }

    /// Historically, the reading order of a standalone PDF file contained a
    /// single link with the HREF `"/<asset filename>"`. This was fragile if
    /// the asset named changed, or was different on other devices.
    ///
    /// To avoid this, we now use a single link with the HREF
    /// `"publication.pdf"`. And to avoid breaking legacy locators, we match
    /// any HREF if the reading order contains a single link with the HREF
    /// `"publication.pdf"`.
    private lazy var isPDFFile: Bool =
        publication.readingOrder.count == 1 && publication.readingOrder[0].href == "publication.pdf"

    @discardableResult
    private func go(to link: Link, pageNumber: Int?, isJump: Bool, completion: @escaping () -> Void = {}) -> Bool {
        guard let pdfView = pdfView, let index = publication.readingOrder.firstIndex(of: link) else {
            return false
        }

        if currentResourceIndex != index {
            let url = link.url(relativeTo: publicationBaseURL)
            guard let document = PDFDocument(url: url.url) else {
                log(.error, "Can't open PDF document at \(link)")
                return false
            }

            currentResourceIndex = index
            documentHolder.set(document, at: link.href)
            pdfView.document = document
            updateScaleFactors()
        }

        guard let document = pdfView.document else {
            return false
        }
        if let pageNumber = pageNumber {
            let safePageNumber = min(max(0, pageNumber - 1), document.pageCount - 1)
            guard let page = document.page(at: safePageNumber) else {
                return false
            }
            pdfView.go(to: page)
        }
        if isJump, let delegate = delegate, let location = currentPosition {
            delegate.navigator(self, didJumpTo: location)
        }

        DispatchQueue.main.async(execute: completion)
        return true
    }

    private func updateScaleFactors() {
        guard let pdfView = pdfView, scalesDocumentToFit else {
            return
        }
        pdfView.minScaleFactor = pdfView.scaleFactorForSizeToFit
        pdfView.maxScaleFactor = 4.0
    }

    private func pageNumber(for locator: Locator) -> Int? {
        for fragment in locator.locations.fragments {
            // https://tools.ietf.org/rfc/rfc3778
            let optionalPageParam = fragment
                .components(separatedBy: CharacterSet(charactersIn: "&#"))
                .map { $0.components(separatedBy: "=") }
                .first { $0.first == "page" && $0.count == 2 }
            if let pageParam = optionalPageParam, let pageNumber = Int(pageParam[1]) {
                return pageNumber
            }
        }

        guard var position = locator.locations.position else {
            return nil
        }

        if
            publication.readingOrder.count > 1,
            let index = publication.readingOrder.firstIndex(withHREF: locator.href),
            let firstPosition = publication.positionsByReadingOrder[index].first?.locations.position
        {
            position = position - firstPosition + 1
        }

        return position
    }

    /// Returns the position locator of the current page.
    private var currentPosition: Locator? {
        guard
            let pdfView = pdfView,
            let currentResourceIndex = currentResourceIndex,
            let pageNumber = pdfView.currentPage?.pageRef?.pageNumber,
            publication.readingOrder.indices.contains(currentResourceIndex)
        else {
            return nil
        }
        let positions = publication.positionsByReadingOrder[currentResourceIndex]
        guard positions.count > 0, 1 ... positions.count ~= pageNumber else {
            return nil
        }

        return positions[pageNumber - 1]
    }

    // MARK: - Configurable

    public private(set) var settings: PDFSettings

    public func submitPreferences(_ preferences: PDFPreferences) {
        settings = PDFSettings(
            preferences: preferences,
            defaults: config.defaults,
            metadata: publication.metadata
        )
        if isViewLoaded {
            resetPDFView(at: currentLocation)
        }

        delegate?.navigator(self, presentationDidChange: presentation)
    }

    public func editor(of preferences: PDFPreferences) -> PDFPreferencesEditor {
        PDFPreferencesEditor(
            initialPreferences: preferences,
            metadata: publication.metadata,
            defaults: config.defaults
        )
    }

    // MARK: - SelectableNavigator

    public var currentSelection: Selection? { editingActions.selection }

    public func clearSelection() {
        pdfView?.clearSelection()
    }

    // MARK: - User Selection

    @objc func selectionDidChange(_ note: Notification) {
        guard
            ensureSelectionIsAllowed(),
            let pdfView = pdfView,
            let selection = pdfView.currentSelection,
            let locator = currentLocation,
            let text = selection.string,
            let page = selection.pages.first
        else {
            editingActions.selection = nil
            return
        }

        editingActions.selection = Selection(
            locator: locator.copy(text: { $0.highlight = text }),
            frame: pdfView.convert(selection.bounds(for: page), from: page)
                // Makes it slightly bigger to have more room when displaying a popover.
                .insetBy(dx: -8, dy: -8)
        )
    }

    /// From iOS 13 to 15, the Share menu action is impossible to remove without
    /// resorting to complex method swizzling in the subviews of ``PDFView``.
    /// (https://stackoverflow.com/a/61361294)
    ///
    /// To prevent users from copying the text, we simply disable all text
    /// selection in this case.
    private func ensureSelectionIsAllowed() -> Bool {
        guard !editingActions.canCopy else {
            return true
        }

        if #available(iOS 13, *) {
            if #available(iOS 16, *) {
                // Do nothing, as the issue is solved since iOS 16.
            } else {
                if let pdfView = pdfView, pdfView.currentSelection != nil {
                    pdfView.clearSelection()
                }
                return false
            }
        }
        return true
    }

    // MARK: - Navigator

    public var presentation: VisualNavigatorPresentation {
        VisualNavigatorPresentation(
            readingProgression: settings.readingProgression,
            scroll: settings.scroll,
            axis: settings.scrollAxis
        )
    }

    public var readingProgression: R2Shared.ReadingProgression {
        R2Shared.ReadingProgression(presentation.readingProgression)
    }

    public var currentLocation: Locator? {
        currentPosition?.copy(text: { [weak self] in
            /// Adds some context for bookmarking
            if let page = self?.pdfView?.currentPage {
                $0 = .init(highlight: String(page.string?.prefix(280) ?? ""))
            }
        })
    }

    public func go(to locator: Locator, animated: Bool, completion: @escaping () -> Void) -> Bool {
        go(to: locator, isJump: true, completion: completion)
    }

    public func go(to link: Link, animated: Bool, completion: @escaping () -> Void) -> Bool {
        go(to: link, pageNumber: nil, isJump: true, completion: completion)
    }

    public func goForward(animated: Bool, completion: @escaping () -> Void) -> Bool {
        if let pdfView = pdfView, pdfView.canGoToNextPage {
            pdfView.goToNextPage(nil)
            DispatchQueue.main.async(execute: completion)
            return true
        }

        let nextIndex = (currentResourceIndex ?? -1) + 1
        guard publication.readingOrder.indices.contains(nextIndex),
              let nextPosition = publication.positionsByReadingOrder[nextIndex].first
        else {
            return false
        }
        return go(to: nextPosition, animated: animated, completion: completion)
    }

    public func goBackward(animated: Bool, completion: @escaping () -> Void) -> Bool {
        if let pdfView = pdfView, pdfView.canGoToPreviousPage {
            pdfView.goToPreviousPage(nil)
            DispatchQueue.main.async(execute: completion)
            return true
        }

        let previousIndex = (currentResourceIndex ?? 0) - 1
        guard publication.readingOrder.indices.contains(previousIndex),
              let previousPosition = publication.positionsByReadingOrder[previousIndex].first
        else {
            return false
        }
        return go(to: previousPosition, animated: animated, completion: completion)
    }
}

extension PDFNavigatorViewController: PDFViewDelegate {
    public func pdfViewWillClick(onLink sender: PDFView, with url: URL) {
        log(.debug, "Click URL: \(url)")

        let url = url.addingSchemeIfMissing("http")
        delegate?.navigator(self, presentExternalURL: url)
    }

    public func pdfViewParentViewController() -> UIViewController {
        self
    }
}

extension PDFNavigatorViewController: EditingActionsControllerDelegate {
    func editingActionsDidPreventCopy(_ editingActions: EditingActionsController) {
        delegate?.navigator(self, presentError: .copyForbidden)
    }

    func editingActions(_ editingActions: EditingActionsController, shouldShowMenuForSelection selection: Selection) -> Bool {
        delegate?.navigator(self, shouldShowMenuForSelection: selection) ?? true
    }

    func editingActions(_ editingActions: EditingActionsController, canPerformAction action: EditingAction, for selection: Selection) -> Bool {
        delegate?.navigator(self, canPerformAction: action, for: selection) ?? true
    }
}

extension PDFNavigatorViewController: UIGestureRecognizerDelegate {
    public func gestureRecognizer(_ gestureRecognizer: UIGestureRecognizer, shouldRecognizeSimultaneouslyWith otherGestureRecognizer: UIGestureRecognizer) -> Bool {
        true
    }
}

private extension Axis {
    var displayDirection: PDFDisplayDirection {
        switch self {
        case .vertical: return .vertical
        case .horizontal: return .horizontal
        }
    }
}<|MERGE_RESOLUTION|>--- conflicted
+++ resolved
@@ -105,15 +105,11 @@
         self.publicationEndpoint = publicationEndpoint
         publicationBaseURL = baseURL
         self.config = config
-<<<<<<< HEAD
         self.delegate = delegate
-        editingActions = EditingActionsController(actions: config.editingActions, rights: publication.rights)
-=======
         editingActions = EditingActionsController(
             actions: config.editingActions,
             publication: publication
         )
->>>>>>> 451d0e90
 
         settings = PDFSettings(
             preferences: config.preferences,
@@ -123,43 +119,6 @@
 
         super.init(nibName: nil, bundle: nil)
 
-<<<<<<< HEAD
-=======
-        postInit()
-    }
-
-    @available(*, deprecated, message: "See the 2.5.0 migration guide to migrate the HTTP server")
-    public init(
-        publication: Publication,
-        initialLocation: Locator? = nil,
-        editingActions: [EditingAction] = EditingAction.defaultActions
-    ) {
-        precondition(!publication.isRestricted, "The provided publication is restricted. Check that any DRM was properly unlocked using a Content Protection.")
-        guard let baseURL = publication.baseURL else {
-            preconditionFailure("No base URL provided for the publication. Add it to the HTTP server.")
-        }
-
-        self.publication = publication
-        self.initialLocation = initialLocation
-        server = nil
-        publicationEndpoint = nil
-        publicationBaseURL = URL(string: baseURL.absoluteString.addingSuffix("/"))!
-        config = Configuration(editingActions: editingActions)
-        self.editingActions = EditingActionsController(actions: editingActions, publication: publication)
-
-        settings = PDFSettings(
-            preferences: config.preferences,
-            defaults: config.defaults,
-            metadata: publication.metadata
-        )
-
-        super.init(nibName: nil, bundle: nil)
-
-        postInit()
-    }
-
-    private func postInit() {
->>>>>>> 451d0e90
         editingActions.delegate = self
 
         // Wraps the PDF factories of publication services to return the currently opened document
@@ -172,36 +131,6 @@
         }
     }
 
-<<<<<<< HEAD
-=======
-    private init(
-        publication: Publication,
-        initialLocation: Locator?,
-        httpServer: HTTPServer?,
-        publicationEndpoint: HTTPServerEndpoint?,
-        publicationBaseURL: URL,
-        config: Configuration
-    ) {
-        self.publication = publication
-        self.initialLocation = initialLocation
-        server = httpServer
-        self.publicationEndpoint = publicationEndpoint
-        self.publicationBaseURL = URL(string: publicationBaseURL.absoluteString.addingSuffix("/"))!
-        self.config = config
-        editingActions = EditingActionsController(actions: config.editingActions, publication: publication)
-
-        settings = PDFSettings(
-            preferences: config.preferences,
-            defaults: config.defaults,
-            metadata: publication.metadata
-        )
-
-        super.init(nibName: nil, bundle: nil)
-
-        postInit()
-    }
-
->>>>>>> 451d0e90
     @available(*, unavailable)
     public required init?(coder aDecoder: NSCoder) {
         fatalError("init(coder:) has not been implemented")
@@ -453,8 +382,10 @@
         }
 
         if currentResourceIndex != index {
-            let url = link.url(relativeTo: publicationBaseURL)
-            guard let document = PDFDocument(url: url.url) else {
+            guard
+                let url = try? link.url(relativeTo: publicationBaseURL),
+                let document = PDFDocument(url: url.url)
+            else {
                 log(.error, "Can't open PDF document at \(link)")
                 return false
             }
