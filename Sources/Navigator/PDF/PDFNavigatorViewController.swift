//
//  Copyright 2023 Readium Foundation. All rights reserved.
//  Use of this source code is governed by the BSD-style license
//  available in the top-level LICENSE file of the project.
//

import Foundation
import PDFKit
import ReadiumShared
import UIKit

public protocol PDFNavigatorDelegate: VisualNavigatorDelegate, SelectableNavigatorDelegate {}

/// A view controller used to render a PDF `Publication`.
open class PDFNavigatorViewController: UIViewController, VisualNavigator, SelectableNavigator, Configurable, Loggable {
    public struct Configuration {
        /// Initial set of setting preferences.
        public var preferences: PDFPreferences

        /// Provides default fallback values and ranges for the user settings.
        public var defaults: PDFDefaults

        /// Editing actions which will be displayed in the default text selection menu.
        ///
        /// The default set of editing actions is `EditingAction.defaultActions`.
        public var editingActions: [EditingAction]

        public init(
            preferences: PDFPreferences = PDFPreferences(),
            defaults: PDFDefaults = PDFDefaults(),
            editingActions: [EditingAction] = EditingAction.defaultActions
        ) {
            self.preferences = preferences
            self.defaults = defaults
            self.editingActions = editingActions
        }
    }

    enum Error: Swift.Error {
        /// The provided publication is restricted. Check that any DRM was
        /// properly unlocked using a Content Protection.
        case publicationRestricted

        case openPDFFailed
    }

    /// Whether the pages is always scaled to fit the screen, unless the user zoomed in.
    public var scalesDocumentToFit = true

    public weak var delegate: PDFNavigatorDelegate?
    public private(set) var pdfView: PDFDocumentView?
    private var pdfViewDefaultBackgroundColor: UIColor!

    public let publication: Publication
    private let initialLocation: Locator?
    private let config: Configuration
    private let editingActions: EditingActionsController
    /// Reading order index of the current resource.
    private var currentResourceIndex: Int?

    /// Holds the currently opened PDF Document.
    private let documentHolder = PDFDocumentHolder()

    /// Holds a reference to make sure it is not garbage-collected.
    private var tapGestureController: PDFTapGestureController?

    private let server: HTTPServer?
    private let publicationEndpoint: HTTPServerEndpoint?
<<<<<<< HEAD
    private let publicationBaseURL: URL
=======
    private var publicationBaseURL: HTTPURL!
>>>>>>> 7ffbdd60

    public convenience init(
        publication: Publication,
        initialLocation: Locator?,
        config: Configuration = .init(),
<<<<<<< HEAD
=======
        delegate: PDFNavigatorDelegate? = nil,
>>>>>>> 7ffbdd60
        httpServer: HTTPServer
    ) throws {
        guard !publication.isRestricted else {
            throw Error.publicationRestricted
        }

        let publicationEndpoint: HTTPServerEndpoint?
        let baseURL: URL
        if let url = publication.baseURL {
            publicationEndpoint = nil
            baseURL = url
        } else {
<<<<<<< HEAD
            let endpoint = UUID().uuidString
            publicationEndpoint = endpoint
            baseURL = try httpServer.serve(at: endpoint, publication: publication)
        }

        self.init(
            publication: publication,
            initialLocation: initialLocation,
            httpServer: httpServer,
            publicationEndpoint: publicationEndpoint,
            publicationBaseURL: baseURL,
            config: config
        )
    }

    @available(*, deprecated, message: "See the 2.5.0 migration guide to migrate the HTTP server")
    public convenience init(
        publication: Publication,
        initialLocation: Locator? = nil,
        editingActions: [EditingAction] = EditingAction.defaultActions
    ) {
        precondition(!publication.isRestricted, "The provided publication is restricted. Check that any DRM was properly unlocked using a Content Protection.")
        guard let baseURL = publication.baseURL else {
            preconditionFailure("No base URL provided for the publication. Add it to the HTTP server.")
        }

        self.init(
            publication: publication,
            initialLocation: initialLocation,
            httpServer: nil,
            publicationEndpoint: nil,
            publicationBaseURL: baseURL,
            config: Configuration(editingActions: editingActions)
        )
    }

    private init(
        publication: Publication,
        initialLocation: Locator?,
        httpServer: HTTPServer?,
        publicationEndpoint: HTTPServerEndpoint?,
        publicationBaseURL: URL,
        config: Configuration
    ) {
        self.publication = publication
        self.initialLocation = initialLocation
        server = httpServer
        self.publicationEndpoint = publicationEndpoint
        self.publicationBaseURL = URL(string: publicationBaseURL.absoluteString.addingSuffix("/"))!
        self.config = config
        editingActions = EditingActionsController(actions: config.editingActions, rights: publication.rights)

        settings = PDFSettings(
            preferences: config.preferences,
            defaults: config.defaults,
            metadata: publication.metadata
        )

        super.init(nibName: nil, bundle: nil)

        editingActions.delegate = self

        // Wraps the PDF factories of publication services to return the currently opened document
        // held in `documentHolder` when relevant. This prevents opening several times the same
        // document, which is useful in particular with `LCPDFPositionService`.
        for service in publication.findServices(PDFPublicationService.self) {
            service.pdfFactory = CompositePDFDocumentFactory(factories: [
                documentHolder, service.pdfFactory,
            ])
        }
    }

=======
            publicationEndpoint = uuidEndpoint
        }

        self.publication = publication
        self.initialLocation = initialLocation
        server = httpServer
        self.publicationEndpoint = publicationEndpoint
        self.config = config
        self.delegate = delegate
        editingActions = EditingActionsController(
            actions: config.editingActions,
            publication: publication
        )

        settings = PDFSettings(
            preferences: config.preferences,
            defaults: config.defaults,
            metadata: publication.metadata
        )

        super.init(nibName: nil, bundle: nil)

        if let url = publication.baseURL {
            publicationBaseURL = url
        } else {
            publicationBaseURL = try httpServer.serve(
                at: uuidEndpoint,
                publication: publication,
                onFailure: { [weak self] request, error in
                    DispatchQueue.main.async {
                        guard let self = self, let href = request.href else {
                            return
                        }
                        self.delegate?.navigator(self, didFailToLoadResourceAt: href, withError: error)
                    }
                }
            )
        }

        editingActions.delegate = self

        // Wraps the PDF factories of publication services to return the currently opened document
        // held in `documentHolder` when relevant. This prevents opening several times the same
        // document, which is useful in particular with `LCPDFPositionService`.
        for service in publication.findServices(PDFPublicationService.self) {
            service.pdfFactory = CompositePDFDocumentFactory(factories: [
                documentHolder, service.pdfFactory,
            ])
        }
    }

>>>>>>> 7ffbdd60
    @available(*, unavailable)
    public required init?(coder aDecoder: NSCoder) {
        fatalError("init(coder:) has not been implemented")
    }

    deinit {
        NotificationCenter.default.removeObserver(self)

        if let endpoint = publicationEndpoint {
            do {
                try server?.remove(at: endpoint)
            } catch {
                log(.warning, "Failed to remove the server endpoint \(endpoint): \(error.localizedDescription)")
            }
        }
    }

    override open func viewDidLoad() {
        super.viewDidLoad()

<<<<<<< HEAD
        resetPDFView(at: initialLocation)

        editingActions.updateSharedMenuController()
=======
        Task {
            try? await didLoadPositions(publication.positionsByReadingOrder().get())
            resetPDFView(at: initialLocation)
        }
    }

    private var positionsByReadingOrder: [[Locator]]?

    private func didLoadPositions(_ positions: [[Locator]]?) {
        positionsByReadingOrder = positions ?? []
>>>>>>> 7ffbdd60
    }

    override open func viewWillAppear(_ animated: Bool) {
        super.viewWillAppear(animated)

        // Hack to layout properly the first page when opening the PDF.
        if let pdfView = pdfView, scalesDocumentToFit {
            pdfView.scaleFactor = pdfView.minScaleFactor
            if let page = pdfView.currentPage {
                pdfView.go(to: page.bounds(for: pdfView.displayBox), on: page)
            }
        }
    }

    override open func viewDidAppear(_ animated: Bool) {
        super.viewDidAppear(animated)

        becomeFirstResponder()
    }

    override open func viewWillTransition(to size: CGSize, with coordinator: UIViewControllerTransitionCoordinator) {
        super.viewWillTransition(to: size, with: coordinator)

        if let pdfView = pdfView, scalesDocumentToFit {
            // Makes sure that the PDF is always properly scaled down when rotating the screen, if the user didn't zoom in.
            let isAtMinScaleFactor = (pdfView.scaleFactor == pdfView.minScaleFactor)
            coordinator.animate(alongsideTransition: { _ in
                self.updateScaleFactors()
                if isAtMinScaleFactor {
                    pdfView.scaleFactor = pdfView.minScaleFactor
                }

                // Reset the PDF view to update the spread if needed.
                if self.settings.spread == .auto {
                    self.resetPDFView(at: self.currentLocation)
                }
            })
        }
    }

    override open var canBecomeFirstResponder: Bool { true }

    override open func pressesBegan(_ presses: Set<UIPress>, with event: UIPressesEvent?) {
        var didHandleEvent = false
        if isFirstResponder {
            for press in presses {
                if let event = KeyEvent(uiPress: press) {
                    delegate?.navigator(self, didPressKey: event)
                    didHandleEvent = true
                }
            }
        }

        if !didHandleEvent {
            super.pressesBegan(presses, with: event)
        }
    }

    override open func pressesEnded(_ presses: Set<UIPress>, with event: UIPressesEvent?) {
        var didHandleEvent = false
        if isFirstResponder {
            for press in presses {
                if let event = KeyEvent(uiPress: press) {
                    delegate?.navigator(self, didReleaseKey: event)
                    didHandleEvent = true
                }
            }
        }

        if !didHandleEvent {
            super.pressesEnded(presses, with: event)
        }
    }

    @available(iOS 13.0, *)
    override open func buildMenu(with builder: UIMenuBuilder) {
        editingActions.buildMenu(with: builder)
        super.buildMenu(with: builder)
    }

    private var resetTask: Task<Void, Never>? {
        willSet {
            resetTask?.cancel()
        }
    }

    private func resetPDFView(at locator: Locator?) {
        guard isViewLoaded else {
            return
        }

        resetTask = Task {
            await _resetPDFView(at: locator)
        }
    }

    private func _resetPDFView(at locator: Locator?) async {
        if let pdfView = pdfView {
            pdfView.removeFromSuperview()
            NotificationCenter.default.removeObserver(self)
        }

        currentResourceIndex = nil
        let pdfView = PDFDocumentView(frame: view.bounds, editingActions: editingActions)
        self.pdfView = pdfView
        pdfView.delegate = self
        pdfView.autoresizingMask = [.flexibleWidth, .flexibleHeight]
        view.addSubview(pdfView)

        tapGestureController = PDFTapGestureController(pdfView: pdfView, target: self, action: #selector(didTap))

        apply(settings: settings, to: pdfView)
        delegate?.navigator(self, setupPDFView: pdfView)

        NotificationCenter.default.addObserver(self, selector: #selector(pageDidChange), name: .PDFViewPageChanged, object: pdfView)
        NotificationCenter.default.addObserver(self, selector: #selector(selectionDidChange), name: .PDFViewSelectionChanged, object: pdfView)

        if let locator = locator {
            await go(to: locator, isJump: false)
        } else if let link = publication.readingOrder.first {
            await go(to: link, pageNumber: 0, isJump: false)
        } else {
            log(.error, "No initial location and empty reading order")
        }
    }

    private func apply(settings: PDFSettings, to pdfView: PDFView) {
        let isRTL = (settings.readingProgression == .rtl)

        pdfView.displaysAsBook = settings.offsetFirstPage

        let spread: Bool = {
            switch settings.spread {
            case .auto:
                return view.bounds.width > view.bounds.height
            case .never:
                return false
            case .always:
                return true
            }
        }()

        if settings.scroll {
            pdfView.displayDirection = settings.scrollAxis.displayDirection
            if spread, pdfView.displayDirection == .vertical {
                pdfView.displayMode = .twoUpContinuous
            } else {
                pdfView.displayMode = .singlePageContinuous
            }

        } else { // paginated
            if spread {
                pdfView.displayMode = .twoUp
            } else {
                pdfView.usePageViewController(true)
            }

            pdfView.displayDirection = .horizontal
        }

        var margins: UIEdgeInsets = .zero
        let pageSpacing = settings.pageSpacing
        if pdfView.displayDirection == .horizontal {
            if isRTL {
                margins.left = pageSpacing
            } else {
                margins.right = pageSpacing
            }
        } else {
            margins.bottom = pageSpacing
        }
        pdfView.pageBreakMargins = margins

        pdfView.displaysRTL = isRTL
        pdfView.displaysPageBreaks = true
        pdfView.autoScales = !scalesDocumentToFit

        if let scrollView = pdfView.firstScrollView {
            let showScrollbar = settings.visibleScrollbar
            scrollView.showsVerticalScrollIndicator = showScrollbar
            scrollView.showsHorizontalScrollIndicator = showScrollbar
        }

        if pdfViewDefaultBackgroundColor == nil {
            pdfViewDefaultBackgroundColor = pdfView.backgroundColor
        }
        pdfView.backgroundColor = settings.backgroundColor?.uiColor
            ?? pdfViewDefaultBackgroundColor
    }

    /// Override to customize the PDFDocumentView.
<<<<<<< HEAD
=======
    @available(*, unavailable, message: "Override the PDFNavigatorDelegate instead")
>>>>>>> 7ffbdd60
    open func setupPDFView() {}

    @objc private func didTap(_ gesture: UITapGestureRecognizer) {
        let point = gesture.location(in: view)
        delegate?.navigator(self, didTapAt: point)
    }

    @objc private func pageDidChange() {
        guard let locator = currentPosition else {
            return
        }
        delegate?.navigator(self, locationDidChange: locator)
    }

    @discardableResult
    private func go(to locator: Locator, isJump: Bool) async -> Bool {
        let locator = publication.normalizeLocator(locator)

        guard let link = findLink(at: locator) else {
            return false
        }

        return await go(
            to: link,
            pageNumber: pageNumber(for: locator),
            isJump: isJump
        )
    }

    private func findLink(at locator: Locator) -> Link? {
        if isPDFFile {
            return publication.readingOrder.first
        } else {
            return publication.readingOrder.firstWithHREF(locator.href)
        }
    }

    /// Historically, the reading order of a standalone PDF file contained a
    /// single link with the HREF `"/<asset filename>"`. This was fragile if
    /// the asset named changed, or was different on other devices.
    ///
    /// To avoid this, we now use a single link with the HREF
    /// `"publication.pdf"`. And to avoid breaking legacy locators, we match
    /// any HREF if the reading order contains a single link with the HREF
    /// `"publication.pdf"`.
    private lazy var isPDFFile: Bool =
        publication.readingOrder.count == 1 && publication.readingOrder[0].href == "publication.pdf"

    @discardableResult
    private func go(to link: Link, pageNumber: Int?, isJump: Bool) async -> Bool {
        guard let pdfView = pdfView, let index = publication.readingOrder.firstIndex(of: link) else {
            return false
        }

        if currentResourceIndex != index {
            let url = link.url(relativeTo: publicationBaseURL)
            guard let document = PDFDocument(url: url.url) else {
                log(.error, "Can't open PDF document at \(link)")
                return false
            }

            currentResourceIndex = index
            documentHolder.set(document, at: link.url())
            pdfView.document = document
            updateScaleFactors()
        }

        guard let document = pdfView.document else {
            return false
        }
        if let pageNumber = pageNumber {
            let safePageNumber = min(max(0, pageNumber - 1), document.pageCount - 1)
            guard let page = document.page(at: safePageNumber) else {
                return false
            }
            pdfView.go(to: page)
        }
        if isJump, let delegate = delegate, let location = currentPosition {
            delegate.navigator(self, didJumpTo: location)
        }

        return true
    }

    private func updateScaleFactors() {
        guard let pdfView = pdfView, scalesDocumentToFit else {
            return
        }
        pdfView.minScaleFactor = pdfView.scaleFactorForSizeToFit
        pdfView.maxScaleFactor = 4.0
    }

    private func pageNumber(for locator: Locator) -> Int? {
        for fragment in locator.locations.fragments {
            // https://tools.ietf.org/rfc/rfc3778
            let optionalPageParam = fragment
                .components(separatedBy: CharacterSet(charactersIn: "&#"))
                .map { $0.components(separatedBy: "=") }
                .first { $0.first == "page" && $0.count == 2 }
            if let pageParam = optionalPageParam, let pageNumber = Int(pageParam[1]) {
                return pageNumber
            }
        }

        guard
            let positions = positionsByReadingOrder,
            var position = locator.locations.position
        else {
            return nil
        }

        if
            publication.readingOrder.count > 1,
            let index = publication.readingOrder.firstIndexWithHREF(locator.href),
            let firstPosition = positions[index].first?.locations.position
        {
            position = position - firstPosition + 1
        }

        return position
    }

    /// Returns the position locator of the current page.
    private var currentPosition: Locator? {
        guard
            let pdfView = pdfView,
            let currentResourceIndex = currentResourceIndex,
            let pageNumber = pdfView.currentPage?.pageRef?.pageNumber,
            publication.readingOrder.indices.contains(currentResourceIndex),
            let positionsByReadingOrder = positionsByReadingOrder
        else {
            return nil
        }
        let positions = positionsByReadingOrder[currentResourceIndex]
        guard positions.count > 0, 1 ... positions.count ~= pageNumber else {
            return nil
        }

        return positions[pageNumber - 1]
    }

    // MARK: - Configurable

    public private(set) var settings: PDFSettings

    public func submitPreferences(_ preferences: PDFPreferences) {
        settings = PDFSettings(
            preferences: preferences,
            defaults: config.defaults,
            metadata: publication.metadata
        )
        resetPDFView(at: currentLocation)

        delegate?.navigator(self, presentationDidChange: presentation)
    }

    public func editor(of preferences: PDFPreferences) -> PDFPreferencesEditor {
        PDFPreferencesEditor(
            initialPreferences: preferences,
            metadata: publication.metadata,
            defaults: config.defaults
        )
    }

    // MARK: - SelectableNavigator

    public var currentSelection: Selection? { editingActions.selection }

    public func clearSelection() {
        pdfView?.clearSelection()
    }

    // MARK: - User Selection

    @objc func selectionDidChange(_ note: Notification) {
        guard
            let pdfView = pdfView,
            let locator = currentLocation,
            let selection = pdfView.currentSelection,
            let text = selection.string,
            let page = selection.pages.first
        else {
            editingActions.selection = nil
            return
        }

        editingActions.selection = Selection(
            locator: locator.copy(text: { $0.highlight = text }),
            frame: pdfView.convert(selection.bounds(for: page), from: page)
                // Makes it slightly bigger to have more room when displaying a popover.
                .insetBy(dx: -8, dy: -8)
        )
    }

    @objc private func shareSelection(_ sender: Any?) {
        guard
            let pdfView = pdfView,
            let shareViewController = editingActions.makeShareViewController(from: pdfView)
        else {
            return
        }
        present(shareViewController, animated: true)
    }

    // MARK: - Navigator

    public var presentation: VisualNavigatorPresentation {
        VisualNavigatorPresentation(
            readingProgression: settings.readingProgression,
            scroll: settings.scroll,
            axis: settings.scrollAxis
        )
    }

    public var readingProgression: ReadiumShared.ReadingProgression {
        ReadiumShared.ReadingProgression(presentation.readingProgression)
    }

    public var currentLocation: Locator? {
        currentPosition?.copy(text: { [weak self] in
            /// Adds some context for bookmarking
            if let page = self?.pdfView?.currentPage {
                $0 = .init(highlight: String(page.string?.prefix(280) ?? ""))
            }
        })
    }

    public func go(to locator: Locator, options: NavigatorGoOptions) async -> Bool {
        await go(to: locator, isJump: true)
    }

    public func go(to link: Link, options: NavigatorGoOptions) async -> Bool {
        await go(to: link, pageNumber: nil, isJump: true)
    }

    public func goForward(options: NavigatorGoOptions) async -> Bool {
        if let pdfView = pdfView, pdfView.canGoToNextPage {
            pdfView.goToNextPage(nil)
            return true
        }

        let nextIndex = (currentResourceIndex ?? -1) + 1
        guard
            publication.readingOrder.indices.contains(nextIndex),
            let nextPosition = positionsByReadingOrder?.getOrNil(nextIndex)?.first
        else {
            return false
        }

        return await go(to: nextPosition, options: options)
    }

    public func goBackward(options: NavigatorGoOptions) async -> Bool {
        if let pdfView = pdfView, pdfView.canGoToPreviousPage {
            pdfView.goToPreviousPage(nil)
            return true
        }

        let previousIndex = (currentResourceIndex ?? 0) - 1
        guard
            publication.readingOrder.indices.contains(previousIndex),
            let previousPosition = positionsByReadingOrder?.getOrNil(previousIndex)?.first
        else {
            return false
        }
        return await go(to: previousPosition, options: options)
    }
}

extension PDFNavigatorViewController: PDFViewDelegate {
    public func pdfViewWillClick(onLink sender: PDFView, with url: URL) {
        log(.debug, "Click URL: \(url)")

        let url = url.addingSchemeWhenMissing("http")
        delegate?.navigator(self, presentExternalURL: url)
    }

    public func pdfViewParentViewController() -> UIViewController {
        self
    }
}

extension PDFNavigatorViewController: EditingActionsControllerDelegate {
    func editingActionsDidPreventCopy(_ editingActions: EditingActionsController) {
        delegate?.navigator(self, presentError: .copyForbidden)
    }

    func editingActions(_ editingActions: EditingActionsController, shouldShowMenuForSelection selection: Selection) -> Bool {
        delegate?.navigator(self, shouldShowMenuForSelection: selection) ?? true
    }

    func editingActions(_ editingActions: EditingActionsController, canPerformAction action: EditingAction, for selection: Selection) -> Bool {
        delegate?.navigator(self, canPerformAction: action, for: selection) ?? true
    }
}

extension PDFNavigatorViewController: UIGestureRecognizerDelegate {
    public func gestureRecognizer(_ gestureRecognizer: UIGestureRecognizer, shouldRecognizeSimultaneouslyWith otherGestureRecognizer: UIGestureRecognizer) -> Bool {
        true
    }
}

private extension Axis {
    var displayDirection: PDFDisplayDirection {
        switch self {
        case .vertical: return .vertical
        case .horizontal: return .horizontal
        }
    }
}<|MERGE_RESOLUTION|>--- conflicted
+++ resolved
@@ -1,5 +1,5 @@
 //
-//  Copyright 2023 Readium Foundation. All rights reserved.
+//  Copyright 2024 Readium Foundation. All rights reserved.
 //  Use of this source code is governed by the BSD-style license
 //  available in the top-level LICENSE file of the project.
 //
@@ -9,7 +9,16 @@
 import ReadiumShared
 import UIKit
 
-public protocol PDFNavigatorDelegate: VisualNavigatorDelegate, SelectableNavigatorDelegate {}
+public protocol PDFNavigatorDelegate: VisualNavigatorDelegate, SelectableNavigatorDelegate {
+    /// Called after the `PDFDocumentView` is created.
+    ///
+    /// Override to customize its behavior.
+    func navigator(_ navigator: PDFNavigatorViewController, setupPDFView view: PDFDocumentView)
+}
+
+public extension PDFNavigatorDelegate {
+    func navigator(_ navigator: PDFNavigatorViewController, setupPDFView view: PDFDocumentView) {}
+}
 
 /// A view controller used to render a PDF `Publication`.
 open class PDFNavigatorViewController: UIViewController, VisualNavigator, SelectableNavigator, Configurable, Loggable {
@@ -66,106 +75,24 @@
 
     private let server: HTTPServer?
     private let publicationEndpoint: HTTPServerEndpoint?
-<<<<<<< HEAD
-    private let publicationBaseURL: URL
-=======
     private var publicationBaseURL: HTTPURL!
->>>>>>> 7ffbdd60
-
-    public convenience init(
+
+    public init(
         publication: Publication,
         initialLocation: Locator?,
         config: Configuration = .init(),
-<<<<<<< HEAD
-=======
         delegate: PDFNavigatorDelegate? = nil,
->>>>>>> 7ffbdd60
         httpServer: HTTPServer
     ) throws {
         guard !publication.isRestricted else {
             throw Error.publicationRestricted
         }
 
+        let uuidEndpoint: HTTPServerEndpoint = UUID().uuidString
         let publicationEndpoint: HTTPServerEndpoint?
-        let baseURL: URL
-        if let url = publication.baseURL {
+        if publication.baseURL != nil {
             publicationEndpoint = nil
-            baseURL = url
         } else {
-<<<<<<< HEAD
-            let endpoint = UUID().uuidString
-            publicationEndpoint = endpoint
-            baseURL = try httpServer.serve(at: endpoint, publication: publication)
-        }
-
-        self.init(
-            publication: publication,
-            initialLocation: initialLocation,
-            httpServer: httpServer,
-            publicationEndpoint: publicationEndpoint,
-            publicationBaseURL: baseURL,
-            config: config
-        )
-    }
-
-    @available(*, deprecated, message: "See the 2.5.0 migration guide to migrate the HTTP server")
-    public convenience init(
-        publication: Publication,
-        initialLocation: Locator? = nil,
-        editingActions: [EditingAction] = EditingAction.defaultActions
-    ) {
-        precondition(!publication.isRestricted, "The provided publication is restricted. Check that any DRM was properly unlocked using a Content Protection.")
-        guard let baseURL = publication.baseURL else {
-            preconditionFailure("No base URL provided for the publication. Add it to the HTTP server.")
-        }
-
-        self.init(
-            publication: publication,
-            initialLocation: initialLocation,
-            httpServer: nil,
-            publicationEndpoint: nil,
-            publicationBaseURL: baseURL,
-            config: Configuration(editingActions: editingActions)
-        )
-    }
-
-    private init(
-        publication: Publication,
-        initialLocation: Locator?,
-        httpServer: HTTPServer?,
-        publicationEndpoint: HTTPServerEndpoint?,
-        publicationBaseURL: URL,
-        config: Configuration
-    ) {
-        self.publication = publication
-        self.initialLocation = initialLocation
-        server = httpServer
-        self.publicationEndpoint = publicationEndpoint
-        self.publicationBaseURL = URL(string: publicationBaseURL.absoluteString.addingSuffix("/"))!
-        self.config = config
-        editingActions = EditingActionsController(actions: config.editingActions, rights: publication.rights)
-
-        settings = PDFSettings(
-            preferences: config.preferences,
-            defaults: config.defaults,
-            metadata: publication.metadata
-        )
-
-        super.init(nibName: nil, bundle: nil)
-
-        editingActions.delegate = self
-
-        // Wraps the PDF factories of publication services to return the currently opened document
-        // held in `documentHolder` when relevant. This prevents opening several times the same
-        // document, which is useful in particular with `LCPDFPositionService`.
-        for service in publication.findServices(PDFPublicationService.self) {
-            service.pdfFactory = CompositePDFDocumentFactory(factories: [
-                documentHolder, service.pdfFactory,
-            ])
-        }
-    }
-
-=======
             publicationEndpoint = uuidEndpoint
         }
 
@@ -217,7 +144,6 @@
         }
     }
 
->>>>>>> 7ffbdd60
     @available(*, unavailable)
     public required init?(coder aDecoder: NSCoder) {
         fatalError("init(coder:) has not been implemented")
@@ -238,11 +164,6 @@
     override open func viewDidLoad() {
         super.viewDidLoad()
 
-<<<<<<< HEAD
-        resetPDFView(at: initialLocation)
-
-        editingActions.updateSharedMenuController()
-=======
         Task {
             try? await didLoadPositions(publication.positionsByReadingOrder().get())
             resetPDFView(at: initialLocation)
@@ -253,7 +174,6 @@
 
     private func didLoadPositions(_ positions: [[Locator]]?) {
         positionsByReadingOrder = positions ?? []
->>>>>>> 7ffbdd60
     }
 
     override open func viewWillAppear(_ animated: Bool) {
@@ -445,10 +365,7 @@
     }
 
     /// Override to customize the PDFDocumentView.
-<<<<<<< HEAD
-=======
     @available(*, unavailable, message: "Override the PDFNavigatorDelegate instead")
->>>>>>> 7ffbdd60
     open func setupPDFView() {}
 
     @objc private func didTap(_ gesture: UITapGestureRecognizer) {
@@ -625,9 +542,10 @@
 
     @objc func selectionDidChange(_ note: Notification) {
         guard
+            ensureSelectionIsAllowed(),
             let pdfView = pdfView,
+            let selection = pdfView.currentSelection,
             let locator = currentLocation,
-            let selection = pdfView.currentSelection,
             let text = selection.string,
             let page = selection.pages.first
         else {
@@ -643,14 +561,28 @@
         )
     }
 
-    @objc private func shareSelection(_ sender: Any?) {
-        guard
-            let pdfView = pdfView,
-            let shareViewController = editingActions.makeShareViewController(from: pdfView)
-        else {
-            return
-        }
-        present(shareViewController, animated: true)
+    /// From iOS 13 to 15, the Share menu action is impossible to remove without
+    /// resorting to complex method swizzling in the subviews of ``PDFView``.
+    /// (https://stackoverflow.com/a/61361294)
+    ///
+    /// To prevent users from copying the text, we simply disable all text
+    /// selection in this case.
+    private func ensureSelectionIsAllowed() -> Bool {
+        guard !editingActions.canCopy else {
+            return true
+        }
+
+        if #available(iOS 13, *) {
+            if #available(iOS 16, *) {
+                // Do nothing, as the issue is solved since iOS 16.
+            } else {
+                if let pdfView = pdfView, pdfView.currentSelection != nil {
+                    pdfView.clearSelection()
+                }
+                return false
+            }
+        }
+        return true
     }
 
     // MARK: - Navigator
