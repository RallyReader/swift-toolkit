--- conflicted
+++ resolved
@@ -1,5 +1,5 @@
 //
-//  Copyright 2023 Readium Foundation. All rights reserved.
+//  Copyright 2024 Readium Foundation. All rights reserved.
 //  Use of this source code is governed by the BSD-style license
 //  available in the top-level LICENSE file of the project.
 //
@@ -28,11 +28,7 @@
 
     private let server: HTTPServer?
     private let publicationEndpoint: HTTPServerEndpoint?
-<<<<<<< HEAD
-    private let publicationBaseURL: URL
-=======
     private var publicationBaseURL: HTTPURL!
->>>>>>> 7ffbdd60
 
     public convenience init(
         publication: Publication,
@@ -45,25 +41,19 @@
         }
 
         let publicationEndpoint: HTTPServerEndpoint?
-        let baseURL: URL
-        if let url = publication.baseURL {
+        let uuidEndpoint = UUID().uuidString
+        if publication.baseURL != nil {
             publicationEndpoint = nil
-            baseURL = url
         } else {
-            let endpoint = UUID().uuidString
-            publicationEndpoint = endpoint
-            baseURL = try httpServer.serve(at: endpoint, publication: publication)
+            publicationEndpoint = uuidEndpoint
         }
 
         self.init(
             publication: publication,
             initialLocation: initialLocation,
             httpServer: httpServer,
-            publicationEndpoint: publicationEndpoint,
-            publicationBaseURL: baseURL
+            publicationEndpoint: publicationEndpoint
         )
-<<<<<<< HEAD
-=======
 
         if let url = publication.baseURL {
             publicationBaseURL = url
@@ -81,27 +71,11 @@
                 }
             )
         }
->>>>>>> 7ffbdd60
     }
 
     @available(*, unavailable, message: "See the 2.5.0 migration guide to migrate the HTTP server")
     public convenience init(publication: Publication, initialLocation: Locator? = nil) {
-<<<<<<< HEAD
-        precondition(!publication.isRestricted, "The provided publication is restricted. Check that any DRM was properly unlocked using a Content Protection.")
-        guard let baseURL = publication.baseURL else {
-            preconditionFailure("No base URL provided for the publication. Add it to the HTTP server.")
-        }
-
-        self.init(
-            publication: publication,
-            initialLocation: initialLocation,
-            httpServer: nil,
-            publicationEndpoint: nil,
-            publicationBaseURL: baseURL
-        )
-=======
         fatalError()
->>>>>>> 7ffbdd60
     }
 
     private let tasks = CancellableTasks()
@@ -110,13 +84,11 @@
         publication: Publication,
         initialLocation: Locator?,
         httpServer: HTTPServer?,
-        publicationEndpoint: HTTPServerEndpoint?,
-        publicationBaseURL: URL
+        publicationEndpoint: HTTPServerEndpoint?
     ) {
         self.publication = publication
         server = httpServer
         self.publicationEndpoint = publicationEndpoint
-        self.publicationBaseURL = URL(string: publicationBaseURL.absoluteString.addingSuffix("/"))!
 
         initialIndex = {
             guard let initialLocation = initialLocation, let initialIndex = publication.readingOrder.firstIndexWithHREF(initialLocation.href) else {
