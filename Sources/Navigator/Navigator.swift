//
//  Copyright 2023 Readium Foundation. All rights reserved.
//  Use of this source code is governed by the BSD-style license
//  available in the top-level LICENSE file of the project.
//

import Foundation
import ReadiumInternal
import ReadiumShared
import SafariServices

public protocol Navigator: AnyObject {
    /// Publication being rendered.
    var publication: Publication { get }

    /// Current position in the publication.
    /// Can be used to save a bookmark to the current position.
    var currentLocation: Locator? { get }

    /// Moves to the position in the publication correponding to the given
    /// `Locator`.
    ///
    /// - Returns: Whether the navigator is able to move to the locator. The
    ///   completion block is only called if true was returned.
    @discardableResult
    func go(to locator: Locator, options: NavigatorGoOptions) async -> Bool

    /// Moves to the position in the publication targeted by the given link.

    /// - Returns: Whether the navigator is able to move to the locator. The
    ///   completion block is only called if true was returned.
    @discardableResult
    func go(to link: Link, options: NavigatorGoOptions) async -> Bool

    /// Moves to the next content portion (eg. page or audiobook resource) in
    /// the reading progression direction.
    ///
    /// - Returns: Whether the navigator is able to move to the next content
    ///   portion. The completion block is only called if true was returned.
    @discardableResult
    func goForward(options: NavigatorGoOptions) async -> Bool

    /// Moves to the previous content portion (eg. page or audiobook resource)
    /// in the reading progression direction.
    ///
    /// - Returns: Whether the navigator is able to move to the previous content
    ///   portion. The completion block is only called if true was returned.
    @discardableResult
    func goBackward(options: NavigatorGoOptions) async -> Bool
}

public struct NavigatorGoOptions {
    /// Indicates whether the move should be animated when possible.
    public var animated: Bool = false

    /// Extension point for navigator implementations.
    public var otherOptions: [String: Any] {
        get { otherOptionsJSON.json }
        set { otherOptionsJSON = JSONDictionary(newValue) ?? JSONDictionary() }
    }

    // Trick to keep the struct equatable despite [String: Any]
    private var otherOptionsJSON: JSONDictionary

    public init(animated: Bool = false, otherOptions: [String: Any] = [:]) {
        self.animated = animated
        otherOptionsJSON = JSONDictionary(otherOptions) ?? JSONDictionary()
    }
}

public extension Navigator {
    @discardableResult
    func go(to locator: Locator, options: NavigatorGoOptions = NavigatorGoOptions()) async -> Bool {
        await go(to: locator, options: options)
    }

    @discardableResult
    func go(to link: Link, options: NavigatorGoOptions = NavigatorGoOptions()) async -> Bool {
        await go(to: link, options: options)
    }

    @discardableResult
    func goForward(options: NavigatorGoOptions = NavigatorGoOptions()) async -> Bool {
        await goForward(options: options)
    }

    @discardableResult
    func goBackward(options: NavigatorGoOptions = NavigatorGoOptions()) async -> Bool {
        await goBackward(options: options)
    }

    @available(*, unavailable, message: "Use the async variant")
    func go(to locator: Locator, animated: Bool = false, completion: @escaping () -> Void = {}) -> Bool {
        fatalError()
    }

    @available(*, unavailable, message: "Use the async variant")
    func go(to link: Link, animated: Bool = false, completion: @escaping () -> Void = {}) -> Bool {
        fatalError()
    }

    @available(*, unavailable, message: "Use the async variant")
    func goForward(animated: Bool = false, completion: @escaping () -> Void = {}) -> Bool {
        fatalError()
    }

    @available(*, unavailable, message: "Use the async variant")
    func goBackward(animated: Bool = false, completion: @escaping () -> Void = {}) -> Bool {
        fatalError()
    }
}

public protocol NavigatorDelegate: AnyObject {
    /// Called when the current position in the publication changed. You should save the locator here to restore the
    /// last read page.
    func navigator(_ navigator: Navigator, locationDidChange locator: Locator)

    /// Called when the navigator jumps to an explicit location, which might break the linear reading progression.
    ///
    /// For example, it is called when clicking on internal links or programmatically calling `go()`, but not when
    /// turning pages.
    ///
    /// You can use this callback to implement a navigation history by differentiating between continuous and
    /// discontinuous moves.
    func navigator(_ navigator: Navigator, didJumpTo locator: Locator)

    /// Called when an error must be reported to the user.
    func navigator(_ navigator: Navigator, presentError error: NavigatorError)

    /// Called when the user tapped an external URL. The default implementation opens the URL with the default browser.
    func navigator(_ navigator: Navigator, presentExternalURL url: URL)

    /// Called when the user taps on a link referring to a note.
    ///
    /// Return `true` to navigate to the note, or `false` if you intend to present the
    /// note yourself, using its `content`. `link.type` contains information about the
    /// format of `content` and `referrer`, such as `text/html`.
    func navigator(_ navigator: Navigator, shouldNavigateToNoteAt link: Link, content: String, referrer: String?) -> Bool
<<<<<<< HEAD
=======

    /// Called when an error occurs while attempting to load a resource.
    func navigator(_ navigator: Navigator, didFailToLoadResourceAt href: RelativeURL, withError error: ReadError)
>>>>>>> 7ffbdd60
}

public extension NavigatorDelegate {
    func navigator(_ navigator: Navigator, didJumpTo locator: Locator) {}

    func navigator(_ navigator: Navigator, presentExternalURL url: URL) {
        if UIApplication.shared.canOpenURL(url) {
            UIApplication.shared.open(url, options: [:], completionHandler: nil)
        }
    }

    func navigator(_ navigator: Navigator, shouldNavigateToNoteAt link: Link, content: String, referrer: String?) -> Bool {
        true
    }
<<<<<<< HEAD
=======

    func navigator(_ navigator: Navigator, didFailToLoadResourceAt href: String, withError error: ReadError) {}
>>>>>>> 7ffbdd60
}

public enum NavigatorError: Error {
    /// The user tried to copy the text selection but the DRM License doesn't allow it.
    case copyForbidden
}<|MERGE_RESOLUTION|>--- conflicted
+++ resolved
@@ -1,5 +1,5 @@
 //
-//  Copyright 2023 Readium Foundation. All rights reserved.
+//  Copyright 2024 Readium Foundation. All rights reserved.
 //  Use of this source code is governed by the BSD-style license
 //  available in the top-level LICENSE file of the project.
 //
@@ -136,12 +136,9 @@
     /// note yourself, using its `content`. `link.type` contains information about the
     /// format of `content` and `referrer`, such as `text/html`.
     func navigator(_ navigator: Navigator, shouldNavigateToNoteAt link: Link, content: String, referrer: String?) -> Bool
-<<<<<<< HEAD
-=======
 
     /// Called when an error occurs while attempting to load a resource.
     func navigator(_ navigator: Navigator, didFailToLoadResourceAt href: RelativeURL, withError error: ReadError)
->>>>>>> 7ffbdd60
 }
 
 public extension NavigatorDelegate {
@@ -156,11 +153,8 @@
     func navigator(_ navigator: Navigator, shouldNavigateToNoteAt link: Link, content: String, referrer: String?) -> Bool {
         true
     }
-<<<<<<< HEAD
-=======
 
     func navigator(_ navigator: Navigator, didFailToLoadResourceAt href: String, withError error: ReadError) {}
->>>>>>> 7ffbdd60
 }
 
 public enum NavigatorError: Error {
