--- conflicted
+++ resolved
@@ -1,11 +1,23 @@
 //
-//  Copyright 2023 Readium Foundation. All rights reserved.
+//  Copyright 2024 Readium Foundation. All rights reserved.
 //  Use of this source code is governed by the BSD-style license
 //  available in the top-level LICENSE file of the project.
 //
 
 import Foundation
 import UIKit
+
+public enum URLAuthenticationChallengeResponse {
+    /// Use the specified credential.
+    case useCredential(URLCredential)
+    /// Use the default handling for the challenge as though this delegate method were not implemented.
+    case performDefaultHandling
+    /// Cancel the entire request.
+    case cancelAuthenticationChallenge
+    /// Reject this challenge, and call the authentication delegate method again with the next
+    /// authentication protection space.
+    case rejectProtectionSpace
+}
 
 /// Delegate protocol for `DefaultHTTPClient`.
 public protocol DefaultHTTPClientDelegate: AnyObject {
@@ -42,8 +54,6 @@
     /// This will be called only if `httpClient(_:recoverRequest:fromError:completion:)` is not implemented, or returns
     /// an error.
     func httpClient(_ httpClient: DefaultHTTPClient, request: HTTPRequest, didFailWithError error: HTTPError)
-<<<<<<< HEAD
-=======
 
     /// Requests credentials from the delegate in response to an authentication request from the remote server.
     func httpClient(
@@ -51,7 +61,6 @@
         request: HTTPRequest,
         didReceive challenge: URLAuthenticationChallenge
     ) async -> URLAuthenticationChallengeResponse
->>>>>>> 7ffbdd60
 }
 
 public extension DefaultHTTPClientDelegate {
@@ -65,8 +74,6 @@
 
     func httpClient(_ httpClient: DefaultHTTPClient, request: HTTPRequest, didReceiveResponse response: HTTPResponse) {}
     func httpClient(_ httpClient: DefaultHTTPClient, request: HTTPRequest, didFailWithError error: HTTPError) {}
-<<<<<<< HEAD
-=======
 
     func httpClient(
         _ httpClient: DefaultHTTPClient,
@@ -75,7 +82,6 @@
     ) async -> URLAuthenticationChallengeResponse {
         .performDefaultHandling
     }
->>>>>>> 7ffbdd60
 }
 
 /// An implementation of `HTTPClient` using native APIs.
@@ -174,61 +180,6 @@
         session.invalidateAndCancel()
     }
 
-<<<<<<< HEAD
-    public func stream(_ request: HTTPRequestConvertible, receiveResponse: ((HTTPResponse) -> Void)?, consume: @escaping (Data, Double?) -> Void, completion: @escaping (HTTPResult<HTTPResponse>) -> Void) -> Cancellable {
-        let mediator = MediatorCancellable()
-
-        /// Attempts to start a `request`.
-        /// Will try to recover from errors using the `delegate` and calling itself again.
-        func tryStart(_ request: HTTPRequestConvertible) -> HTTPDeferred<HTTPResponse> {
-            request.httpRequest().deferred
-                .flatMap(willStartRequest)
-                .flatMap(requireNotCancelled)
-                .flatMap { request in
-                    startTask(for: request)
-                        .flatCatch { error in
-                            recoverRequest(request, fromError: error)
-                                .flatMap(requireNotCancelled)
-                                .flatMap { newRequest in
-                                    tryStart(newRequest)
-                                }
-                        }
-                }
-        }
-
-        /// Will interrupt the flow if the `mediator` received a cancel request.
-        func requireNotCancelled<T>(_ value: T) -> HTTPDeferred<T> {
-            if mediator.isCancelled {
-                return .failure(HTTPError(kind: .cancelled))
-            } else {
-                return .success(value)
-            }
-        }
-
-        /// Creates and starts a new task for the `request`, whose cancellable will be exposed through `mediator`.
-        func startTask(for request: HTTPRequest) -> HTTPDeferred<HTTPResponse> {
-            deferred { completion in
-                var request = request
-                if request.userAgent == nil {
-                    request.userAgent = self.userAgent
-                }
-
-                let cancellable = self.tasks.start(Task(
-                    request: request,
-                    task: self.session.dataTask(with: request.urlRequest),
-                    receiveResponse: { [weak self] response in
-                        if let self = self {
-                            self.delegate?.httpClient(self, request: request, didReceiveResponse: response)
-                        }
-                        receiveResponse?(response)
-                    },
-                    consume: consume,
-                    completion: { [weak self] result in
-                        if let self = self, case let .failure(error) = result {
-                            self.delegate?.httpClient(self, request: request, didFailWithError: error)
-                        }
-                        completion(CancellableResult(result))
-=======
     public func stream(
         request: any HTTPRequestConvertible,
         consume: @escaping (Data, Double?) -> Void
@@ -242,7 +193,6 @@
                             .asyncFlatMap { newRequest in
                                 await stream(request: newRequest, consume: consume)
                             }
->>>>>>> 7ffbdd60
                     }
             }
     }
@@ -351,6 +301,15 @@
         public func urlSession(_ session: URLSession, task: URLSessionTask, didCompleteWithError error: Error?) {
             findTask(for: task)?.urlSession(session, didCompleteWithError: error)
         }
+
+        func urlSession(_ session: URLSession, task: URLSessionTask, didReceive challenge: URLAuthenticationChallenge, completionHandler: @escaping (URLSession.AuthChallengeDisposition, URLCredential?) -> Void) {
+            guard let task = findTask(for: task) else {
+                completionHandler(.performDefaultHandling, nil)
+                return
+            }
+
+            task.urlSession(session, didReceive: challenge, completion: completionHandler)
+        }
     }
 
     /// Represents an on-going HTTP task.
@@ -366,15 +325,9 @@
 
         private let request: HTTPRequest
         fileprivate let task: URLSessionTask
-<<<<<<< HEAD
-        private let receiveResponse: (HTTPResponse) -> Void
-        private let consume: (Data, Double?) -> Void
-        private let completion: (HTTPResult<HTTPResponse>) -> Void
-=======
         private let receiveResponse: ReceiveResponse
         private let receiveChallenge: ReceiveChallenge
         private let consume: Consume
->>>>>>> 7ffbdd60
 
         /// States the HTTP task can be in.
         private var state: State = .initializing
@@ -406,9 +359,6 @@
             }
         }
 
-<<<<<<< HEAD
-        init(request: HTTPRequest, task: URLSessionDataTask, receiveResponse: @escaping ((HTTPResponse) -> Void), consume: @escaping (Data, Double?) -> Void, completion: @escaping (HTTPResult<HTTPResponse>) -> Void) {
-=======
         init(
             request: HTTPRequest,
             task: URLSessionDataTask,
@@ -416,10 +366,10 @@
             receiveChallenge: @escaping ReceiveChallenge,
             consume: @escaping Consume
         ) {
->>>>>>> 7ffbdd60
             self.request = request
             self.task = task
             self.receiveResponse = receiveResponse
+            self.receiveChallenge = receiveChallenge
             self.consume = consume
         }
 
@@ -534,8 +484,6 @@
             }
             finish()
         }
-<<<<<<< HEAD
-=======
 
         func urlSession(_ session: URLSession, didReceive challenge: URLAuthenticationChallenge, completion: @escaping (URLSession.AuthChallengeDisposition, URLCredential?) -> Void) {
             Task {
@@ -552,7 +500,6 @@
                 }
             }
         }
->>>>>>> 7ffbdd60
     }
 }
 
