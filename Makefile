SCRIPTS_PATH := Sources/Navigator/EPUB/Scripts

help:
	@echo "Usage: make <target>\n\n\
	  carthage-proj\tGenerate the Carthage Xcode project\n\
	  scripts\t\tBundle the Navigator EPUB scripts\n\
	  test\t\t\tRun unit tests\n\
	  lint-format\tVerify formatting\n\
	  format\t\tFormat sources\n\
	"

.PHONY: carthage-project
carthage-project:
	xcodegen -s Support/Carthage/project.yml --use-cache --cache-path Support/Carthage/.xcodegen

.PHONY: scripts
scripts:
<<<<<<< HEAD
	yarn --cwd "$(SCRIPTS_PATH)" install --frozen-lockfile
	yarn --cwd "$(SCRIPTS_PATH)" run format
	yarn --cwd "$(SCRIPTS_PATH)" run lint
	yarn --cwd "$(SCRIPTS_PATH)" run bundle
=======
	@which corepack >/dev/null 2>&1 || (echo "ERROR: corepack is required, please install it first\nhttps://pnpm.io/installation#using-corepack"; exit 1)

	cd $(SCRIPTS_PATH); \
	rm -rf "node_modules"; \
	corepack install; \
	pnpm install --frozen-lockfile; \
	pnpm run format; \
	pnpm run lint; \
	pnpm run bundle
>>>>>>> 7ffbdd60

.PHONY: update-scripts
update-scripts:
	@which corepack >/dev/null 2>&1 || (echo "ERROR: corepack is required, please install it first\nhttps://pnpm.io/installation#using-corepack"; exit 1)
	pnpm install --dir "$(SCRIPTS_PATH)"

.PHONY: test
test:
	# To limit to a particular test suite: -only-testing:ReadiumSharedTests
	xcodebuild test -scheme "Readium-Package" -destination "platform=iOS Simulator,name=iPhone 15" | xcbeautify -q

.PHONY: lint-format
lint-format:
	swift run --package-path BuildTools swiftformat --lint .

.PHONY: format
f: format
format:
	swift run --package-path BuildTools swiftformat .<|MERGE_RESOLUTION|>--- conflicted
+++ resolved
@@ -15,12 +15,6 @@
 
 .PHONY: scripts
 scripts:
-<<<<<<< HEAD
-	yarn --cwd "$(SCRIPTS_PATH)" install --frozen-lockfile
-	yarn --cwd "$(SCRIPTS_PATH)" run format
-	yarn --cwd "$(SCRIPTS_PATH)" run lint
-	yarn --cwd "$(SCRIPTS_PATH)" run bundle
-=======
 	@which corepack >/dev/null 2>&1 || (echo "ERROR: corepack is required, please install it first\nhttps://pnpm.io/installation#using-corepack"; exit 1)
 
 	cd $(SCRIPTS_PATH); \
@@ -30,7 +24,6 @@
 	pnpm run format; \
 	pnpm run lint; \
 	pnpm run bundle
->>>>>>> 7ffbdd60
 
 .PHONY: update-scripts
 update-scripts:
