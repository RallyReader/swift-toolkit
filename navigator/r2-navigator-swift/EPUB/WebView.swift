//
//  WebView.swift
//  r2-navigator-swift
//
//  Created by Mickaël Menu on 20.05.19.
//
//  Copyright 2019 Readium Foundation. All rights reserved.
//  Use of this source code is governed by a BSD-style license which is detailed
//  in the LICENSE file present in the project repository where this source code is maintained.
//

import Foundation
import WebKit

/// A custom web view which:
///  - Forwards selection actions to an EditingActionsController.
final class WebView: WKWebView {
    
    private let editingActions: EditingActionsController
    
    init(editingActions: EditingActionsController) {
        self.editingActions = editingActions
        super.init(frame: .zero, configuration: .init())
    }
    
    required init?(coder: NSCoder) {
        fatalError("init(coder:) has not been implemented")
    }
    
    func dismissUserSelection() {
        evaluateJavaScript("window.getSelection().removeAllRanges()")
        // Before iOS 12, we also need to disable user interaction to get rid of the selection overlays.
        isUserInteractionEnabled = false
        isUserInteractionEnabled = true
    }
    
    override func canPerformAction(_ action: Selector, withSender sender: Any?) -> Bool {
        return  super.canPerformAction(action, withSender: sender) && editingActions.canPerformAction(action)
    }
    
    override func copy(_ sender: Any?) {
        guard editingActions.requestCopy() else {
            return
        }
        super.copy(sender)
    }
<<<<<<< HEAD

    private func dismissIfNeeded() {
        self.isUserInteractionEnabled = false
        self.isUserInteractionEnabled = true
    }

    /// Called from the JS code when a tap is detected.
    private func didTap(body: Any) {
        guard let body = body as? [String: Any],
            let point = pointFromTap(body) else
        {
            return
        }
        
        viewDelegate?.webView(self, didTapAt: point)
        dismissIfNeeded()
    }
    
    /// Converts the touch data returned by the JavaScript `tap` event into a point in the webview's coordinate space.
    func pointFromTap(_ data: [String: Any]) -> CGPoint? {
        // To override in subclasses.
        return nil
    }
    
    /// Called by the UITapGestureRecognizer as a fallback tap when tapping around the webview.
    @objc private func didTapBackground(_ gesture: UITapGestureRecognizer) {
        let point = gesture.location(in: self)
        viewDelegate?.webView(self, didTapAt: point)
    }

    /// Called by the javascript code to notify on DocumentReady.
    ///
    /// - Parameter body: Unused.
    private func documentDidLoad(body: Any) {
        documentLoaded = true
        
        // FIXME: We need to give the CSS and webview time to layout correctly. 0.2 seconds seems like a good value for it to work on an iPhone 5s. Look into solving this better
        DispatchQueue.main.asyncAfter(deadline: .now() + 0.2) {
            self.activityIndicatorView?.stopAnimating()
            UIView.animate(withDuration: self.animatedLoad ? 0.3 : 0, animations: {
                self.scrollView.alpha = 1
            })
        }

        applyUserSettingsStyle()
        scrollToInitialPosition()
        setupDragAndDrop()
    }
    
    // Scroll at position 0-1 (0%-100%)
    func scrollAt(position: Double) {
        guard position >= 0 && position <= 1 else { return }
        
        let dir = readingProgression.rawValue
        evaluateScriptInResource("readium.scrollToPosition(\'\(position)\', \'\(dir)\')")
    }

    // Scroll at the tag with id `tagId`.
    func scrollAt(tagId: String) {
        evaluateScriptInResource("readium.scrollToId(\'\(tagId)\');")
    }

    // Scroll to .beggining or .end.
    func scrollAt(location: BinaryLocation) {
        switch location {
        case .left:
            scrollAt(position: 0)
        case .right:
            scrollAt(position: 1)
        }
    }

    /// Moves the webView to the initial location.
    func scrollToInitialPosition() {
        /// If the savedProgression property has been set by the navigator.
        if let initialPosition = progression, initialPosition > 0.0 {
            scrollAt(position: initialPosition)
        } else if let initialId = initialId {
            scrollAt(tagId: initialId)
        } else {
            scrollAt(location: initialLocation)
        }
    }

    enum ScrollDirection {
        case left
        case right
    }
    
    func scrollTo(_ direction: ScrollDirection, animated: Bool = false, completion: @escaping () -> Void = {}) -> Bool {
        let viewDelegate = self.viewDelegate
        if animated {
            switch direction {
            case .left:
                let isAtFirstPageInDocument = scrollView.contentOffset.x == 0
                if !isAtFirstPageInDocument {
                    viewDelegate?.willAnimatePageChange()
                    scrollView.scrollToPreviousPage(animated: animated, completion: completion)
                    return true
                }
            case .right:
                let isAtLastPageInDocument = scrollView.contentOffset.x == scrollView.contentSize.width - scrollView.frame.size.width
                if !isAtLastPageInDocument {
                    viewDelegate?.willAnimatePageChange()
                    scrollView.scrollToNextPage(animated: animated, completion: completion)
                    return true
                }
            }
        }
        
        let dir = readingProgression.rawValue
        switch direction {
        case .left:
            evaluateScriptInResource("readium.scrollLeft(\"\(dir)\");") { result, error in
                if error == nil, let success = result as? Bool, !success {
                    viewDelegate?.displayLeftDocument(animated: animated, completion: completion)
                } else {
                    completion()
                }
            }
        case .right:
            evaluateScriptInResource("readium.scrollRight(\"\(dir)\");") { result, error in
                if error == nil, let success = result as? Bool, !success {
                    viewDelegate?.displayRightDocument(animated: animated, completion: completion)
                } else {
                    completion()
                }
            }
        }
        return true
    }

    /// Update webview style to userSettings.
    /// To override in subclasses.
    func applyUserSettingsStyle() {
        assert(Thread.isMainThread, "User settings must be updated from the main thread")
    }
    
    
    // MARK: - Progression change
    
    // To check if a progression change was cancelled or not.
    private var previousProgression: Double?

    // Called by the javascript code to notify that scrolling ended.
    private func progressionDidChange(body: Any) {
        guard documentLoaded, let bodyString = body as? String, let newProgression = Double(bodyString) else {
            return
        }
        
        if previousProgression == nil {
            previousProgression = progression
        }
        
        progression = newProgression
    }
    
    @objc private func notifyDocumentPageChange() {
        guard previousProgression != progression, let pages = totalPages else {
            return
        }
        previousProgression = nil
        viewDelegate?.documentPageDidChange(webView: self, currentPage: currentPage(), totalPage: pages)
    }
=======
    
    override func didMoveToWindow() {
        super.didMoveToWindow()
        setupDragAndDrop()
    }
>>>>>>> c27f2541

    private func setupDragAndDrop() {
        if !editingActions.canCopy {
            guard #available(iOS 11.0, *),
                let webScrollView = subviews.first(where: { $0 is UIScrollView }),
                let contentView = webScrollView.subviews.first(where: { $0.interactions.count > 1 }),
                let dragInteraction = contentView.interactions.first(where: { $0 is UIDragInteraction }) else
            {
                return
            }
            contentView.removeInteraction(dragInteraction)
        }
    }
    
}
<|MERGE_RESOLUTION|>--- conflicted
+++ resolved
@@ -44,178 +44,11 @@
         }
         super.copy(sender)
     }
-<<<<<<< HEAD
-
-    private func dismissIfNeeded() {
-        self.isUserInteractionEnabled = false
-        self.isUserInteractionEnabled = true
-    }
-
-    /// Called from the JS code when a tap is detected.
-    private func didTap(body: Any) {
-        guard let body = body as? [String: Any],
-            let point = pointFromTap(body) else
-        {
-            return
-        }
-        
-        viewDelegate?.webView(self, didTapAt: point)
-        dismissIfNeeded()
-    }
-    
-    /// Converts the touch data returned by the JavaScript `tap` event into a point in the webview's coordinate space.
-    func pointFromTap(_ data: [String: Any]) -> CGPoint? {
-        // To override in subclasses.
-        return nil
-    }
-    
-    /// Called by the UITapGestureRecognizer as a fallback tap when tapping around the webview.
-    @objc private func didTapBackground(_ gesture: UITapGestureRecognizer) {
-        let point = gesture.location(in: self)
-        viewDelegate?.webView(self, didTapAt: point)
-    }
-
-    /// Called by the javascript code to notify on DocumentReady.
-    ///
-    /// - Parameter body: Unused.
-    private func documentDidLoad(body: Any) {
-        documentLoaded = true
-        
-        // FIXME: We need to give the CSS and webview time to layout correctly. 0.2 seconds seems like a good value for it to work on an iPhone 5s. Look into solving this better
-        DispatchQueue.main.asyncAfter(deadline: .now() + 0.2) {
-            self.activityIndicatorView?.stopAnimating()
-            UIView.animate(withDuration: self.animatedLoad ? 0.3 : 0, animations: {
-                self.scrollView.alpha = 1
-            })
-        }
-
-        applyUserSettingsStyle()
-        scrollToInitialPosition()
-        setupDragAndDrop()
-    }
-    
-    // Scroll at position 0-1 (0%-100%)
-    func scrollAt(position: Double) {
-        guard position >= 0 && position <= 1 else { return }
-        
-        let dir = readingProgression.rawValue
-        evaluateScriptInResource("readium.scrollToPosition(\'\(position)\', \'\(dir)\')")
-    }
-
-    // Scroll at the tag with id `tagId`.
-    func scrollAt(tagId: String) {
-        evaluateScriptInResource("readium.scrollToId(\'\(tagId)\');")
-    }
-
-    // Scroll to .beggining or .end.
-    func scrollAt(location: BinaryLocation) {
-        switch location {
-        case .left:
-            scrollAt(position: 0)
-        case .right:
-            scrollAt(position: 1)
-        }
-    }
-
-    /// Moves the webView to the initial location.
-    func scrollToInitialPosition() {
-        /// If the savedProgression property has been set by the navigator.
-        if let initialPosition = progression, initialPosition > 0.0 {
-            scrollAt(position: initialPosition)
-        } else if let initialId = initialId {
-            scrollAt(tagId: initialId)
-        } else {
-            scrollAt(location: initialLocation)
-        }
-    }
-
-    enum ScrollDirection {
-        case left
-        case right
-    }
-    
-    func scrollTo(_ direction: ScrollDirection, animated: Bool = false, completion: @escaping () -> Void = {}) -> Bool {
-        let viewDelegate = self.viewDelegate
-        if animated {
-            switch direction {
-            case .left:
-                let isAtFirstPageInDocument = scrollView.contentOffset.x == 0
-                if !isAtFirstPageInDocument {
-                    viewDelegate?.willAnimatePageChange()
-                    scrollView.scrollToPreviousPage(animated: animated, completion: completion)
-                    return true
-                }
-            case .right:
-                let isAtLastPageInDocument = scrollView.contentOffset.x == scrollView.contentSize.width - scrollView.frame.size.width
-                if !isAtLastPageInDocument {
-                    viewDelegate?.willAnimatePageChange()
-                    scrollView.scrollToNextPage(animated: animated, completion: completion)
-                    return true
-                }
-            }
-        }
-        
-        let dir = readingProgression.rawValue
-        switch direction {
-        case .left:
-            evaluateScriptInResource("readium.scrollLeft(\"\(dir)\");") { result, error in
-                if error == nil, let success = result as? Bool, !success {
-                    viewDelegate?.displayLeftDocument(animated: animated, completion: completion)
-                } else {
-                    completion()
-                }
-            }
-        case .right:
-            evaluateScriptInResource("readium.scrollRight(\"\(dir)\");") { result, error in
-                if error == nil, let success = result as? Bool, !success {
-                    viewDelegate?.displayRightDocument(animated: animated, completion: completion)
-                } else {
-                    completion()
-                }
-            }
-        }
-        return true
-    }
-
-    /// Update webview style to userSettings.
-    /// To override in subclasses.
-    func applyUserSettingsStyle() {
-        assert(Thread.isMainThread, "User settings must be updated from the main thread")
-    }
-    
-    
-    // MARK: - Progression change
-    
-    // To check if a progression change was cancelled or not.
-    private var previousProgression: Double?
-
-    // Called by the javascript code to notify that scrolling ended.
-    private func progressionDidChange(body: Any) {
-        guard documentLoaded, let bodyString = body as? String, let newProgression = Double(bodyString) else {
-            return
-        }
-        
-        if previousProgression == nil {
-            previousProgression = progression
-        }
-        
-        progression = newProgression
-    }
-    
-    @objc private func notifyDocumentPageChange() {
-        guard previousProgression != progression, let pages = totalPages else {
-            return
-        }
-        previousProgression = nil
-        viewDelegate?.documentPageDidChange(webView: self, currentPage: currentPage(), totalPage: pages)
-    }
-=======
     
     override func didMoveToWindow() {
         super.didMoveToWindow()
         setupDragAndDrop()
     }
->>>>>>> c27f2541
 
     private func setupDragAndDrop() {
         if !editingActions.canCopy {
