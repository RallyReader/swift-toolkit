--- conflicted
+++ resolved
@@ -7,15 +7,6 @@
 	objects = {
 
 /* Begin PBXBuildFile section */
-<<<<<<< HEAD
-		00646E9469D91436235A21FB /* DefaultHTTPClient.swift in Sources */ = {isa = PBXBuildFile; fileRef = 6770362D551A8616EB41CBF1 /* DefaultHTTPClient.swift */; };
-		027BC2DD033510C6A2653D37 /* Navigator.swift in Sources */ = {isa = PBXBuildFile; fileRef = 2BD6F93E379D0DC6FA1DCDEE /* Navigator.swift */; };
-		037E68E96839B96F547BDD6E /* PublicationCollection.swift in Sources */ = {isa = PBXBuildFile; fileRef = 3B0A149FC97C747F55F6463C /* PublicationCollection.swift */; };
-		05532B031FF7520177C83788 /* Properties.swift in Sources */ = {isa = PBXBuildFile; fileRef = 76638D3D1220E4C2620B9A80 /* Properties.swift */; };
-		0569BD1E87D26257784F9E58 /* MediaOverlayNode.swift in Sources */ = {isa = PBXBuildFile; fileRef = E1DAAE19E8372F6ECF772E0A /* MediaOverlayNode.swift */; };
-		061D4F3A87B89CD5429D116D /* EPUBPreferences.swift in Sources */ = {isa = PBXBuildFile; fileRef = F5DA40519A11DDE69CDDBB1C /* EPUBPreferences.swift */; };
-		06461C21ECD22CC2360AD0C6 /* MediaNavigator.swift in Sources */ = {isa = PBXBuildFile; fileRef = 25FD89B99234B85BD2A8FC3E /* MediaNavigator.swift */; };
-=======
 		0025BE4D568B560277323B95 /* FileResource.swift in Sources */ = {isa = PBXBuildFile; fileRef = C05502AD8940D6616D6C386F /* FileResource.swift */; };
 		01AC52ADE389D14F5274CEB2 /* Minizip.xcframework in Frameworks */ = {isa = PBXBuildFile; fileRef = CFFEBDFE931745C07DACD4A3 /* Minizip.xcframework */; };
 		01AD628D6DE82E1C1C4C281D /* NavigationDocumentParser.swift in Sources */ = {isa = PBXBuildFile; fileRef = 29AD63CD2A41586290547212 /* NavigationDocumentParser.swift */; };
@@ -26,21 +17,9 @@
 		0411D7B6ACD75F2D03547787 /* RARFormatSniffer.swift in Sources */ = {isa = PBXBuildFile; fileRef = 2FEF14E6F136136D43A39897 /* RARFormatSniffer.swift */; };
 		0569A7E5E5B31AF3B4C8C234 /* EPUBContainerParser.swift in Sources */ = {isa = PBXBuildFile; fileRef = 78033AFDF98C92351785D17F /* EPUBContainerParser.swift */; };
 		061C798F8A5DACFACB414B15 /* CGRect.swift in Sources */ = {isa = PBXBuildFile; fileRef = 48856E9AB402E2907B5230F3 /* CGRect.swift */; };
->>>>>>> 7ffbdd60
 		06CF9F75A9DB1B6241CA7719 /* LCPService.swift in Sources */ = {isa = PBXBuildFile; fileRef = 67DEBFCD9D71243C4ACC3A49 /* LCPService.swift */; };
 		077AD829863BD952DEBFB5A0 /* StatusDocument.swift in Sources */ = {isa = PBXBuildFile; fileRef = 45319A96D79565A2CD31B650 /* StatusDocument.swift */; };
 		0828EA20B47F13D1FC4C364F /* Fuzi.xcframework in Frameworks */ = {isa = PBXBuildFile; fileRef = B421601FB56132514CCD9699 /* Fuzi.xcframework */; };
-<<<<<<< HEAD
-		09B7475BC8E63C940BD5881A /* Archive.swift in Sources */ = {isa = PBXBuildFile; fileRef = A90EA81ECD9488CB3CBDAB41 /* Archive.swift */; };
-		0A2B8F67BE010E99FBB71561 /* MediaTypeSniffer.swift in Sources */ = {isa = PBXBuildFile; fileRef = F1A5323A428424868B1FDAD5 /* MediaTypeSniffer.swift */; };
-		0B3F1407E77E6825F66849DA /* TransformingFetcher.swift in Sources */ = {isa = PBXBuildFile; fileRef = 1FDB5E905D7B4F0E9D8CA56C /* TransformingFetcher.swift */; };
-		0B7002F51314AF075F2FB736 /* FileFetcher.swift in Sources */ = {isa = PBXBuildFile; fileRef = F5593049BE86071900520099 /* FileFetcher.swift */; };
-		0CEF5A9694388AE9E5F687AD /* Deferred.swift in Sources */ = {isa = PBXBuildFile; fileRef = 17D22986A3ADE9E883691EE2 /* Deferred.swift */; };
-		0DD0D8BF86E9562C13EE28FA /* ImageViewController.swift in Sources */ = {isa = PBXBuildFile; fileRef = 87629BF68F1EDBF06FC0AD54 /* ImageViewController.swift */; };
-		0DDF1A4B402927D711BB21FB /* PDFNavigatorViewController.swift in Sources */ = {isa = PBXBuildFile; fileRef = 44D0B1BEF4825550464B9F62 /* PDFNavigatorViewController.swift */; };
-		0EBFF679451853BFCB718204 /* Bundle.swift in Sources */ = {isa = PBXBuildFile; fileRef = 4944D2DB99CC59F945FDA2CA /* Bundle.swift */; };
-		108D833B59AF7643DB45D867 /* Zip.h in Headers */ = {isa = PBXBuildFile; fileRef = CE641F78FD99A426A80B3495 /* Zip.h */; settings = {ATTRIBUTES = (Public, ); }; };
-=======
 		0A262D1DF87FBBAA402A1194 /* ContentProtection.swift in Sources */ = {isa = PBXBuildFile; fileRef = C57EC6B0ADED2B0D395F2AEA /* ContentProtection.swift */; };
 		0A6BF62D6FE0C04DA8B8D3CA /* AnyURL.swift in Sources */ = {isa = PBXBuildFile; fileRef = AE350D88BC82408491D8B516 /* AnyURL.swift */; };
 		0AF2BBF12939AFBF6173E333 /* Observable.swift in Sources */ = {isa = PBXBuildFile; fileRef = 5BC6AE42A31D77B548CB0BB4 /* Observable.swift */; };
@@ -50,7 +29,6 @@
 		1004CE1C72C85CC3702C09C0 /* Asset.swift in Sources */ = {isa = PBXBuildFile; fileRef = AC811653B33761089E270C4A /* Asset.swift */; };
 		10C07601930485DFA27CD231 /* PDFParser.swift in Sources */ = {isa = PBXBuildFile; fileRef = D13272E03B63E96D4246F79D /* PDFParser.swift */; };
 		10FE85C02C2782FCD957346F /* PublicationMediaLoader.swift in Sources */ = {isa = PBXBuildFile; fileRef = 56C489452239BF85F4D14E95 /* PublicationMediaLoader.swift */; };
->>>>>>> 7ffbdd60
 		1136DC853876D905FC33597F /* GCDHTTPServer.swift in Sources */ = {isa = PBXBuildFile; fileRef = 3B1597E4216CF16380AC2811 /* GCDHTTPServer.swift */; };
 		1221E200A377D294050B8F00 /* LicenseValidation.swift in Sources */ = {isa = PBXBuildFile; fileRef = BDEFB3D1218817F835A3C5F4 /* LicenseValidation.swift */; };
 		12EC61BDF29D2CAAEF913877 /* PaginationView.swift in Sources */ = {isa = PBXBuildFile; fileRef = 9EA3A43B7709F7539F9410CD /* PaginationView.swift */; };
@@ -90,19 +68,6 @@
 		27697B901FB5808F319FD1F6 /* PublicationAsset.swift in Sources */ = {isa = PBXBuildFile; fileRef = 419064D714A90CE07D575629 /* PublicationAsset.swift */; };
 		27E40D709BD64E86EEF8EE7E /* Database.swift in Sources */ = {isa = PBXBuildFile; fileRef = D6B9F632E457F20ADC4235EF /* Database.swift */; };
 		294217B18570409AB1C317AD /* DeviceService.swift in Sources */ = {isa = PBXBuildFile; fileRef = 616C70674FBF020FE4607617 /* DeviceService.swift */; };
-<<<<<<< HEAD
-		29FB7F9E69739F8458CAEF5B /* Publication+Deprecated.swift in Sources */ = {isa = PBXBuildFile; fileRef = 9627A9AFF7C08010248E1700 /* Publication+Deprecated.swift */; };
-		2A6412FED7C3BF0A8F598F5B /* Properties+OPDS.swift in Sources */ = {isa = PBXBuildFile; fileRef = CAD79372361D085CA0500CF4 /* Properties+OPDS.swift */; };
-		2B57BE89EFAE517F79A17667 /* HTTPProblemDetails.swift in Sources */ = {isa = PBXBuildFile; fileRef = C05E365EBAFDA0CF841F583B /* HTTPProblemDetails.swift */; };
-		2B745CFE55EEBA99BC09475C /* PositionsService.swift in Sources */ = {isa = PBXBuildFile; fileRef = BC45956B8991A9488F957B06 /* PositionsService.swift */; };
-		2B8E87DB1360512EFD9D3B0E /* Encryption.swift in Sources */ = {isa = PBXBuildFile; fileRef = 87727AC33D368A88A60A12B9 /* Encryption.swift */; };
-		2BD38736DB1971926FA77234 /* Subject.swift in Sources */ = {isa = PBXBuildFile; fileRef = 98CD4C99103DC795E44F56AE /* Subject.swift */; };
-		2C4A316BFE0E22D70C631737 /* PDFPreferencesEditor.swift in Sources */ = {isa = PBXBuildFile; fileRef = 1B80A1477F527C0B2142005E /* PDFPreferencesEditor.swift */; };
-		2D65E93D77922E33DA03D638 /* ReadingProgression.swift in Sources */ = {isa = PBXBuildFile; fileRef = 74F646B746EB27124F9456F8 /* ReadingProgression.swift */; };
-		2F7730648C4FA4A921038A7F /* Contributor.swift in Sources */ = {isa = PBXBuildFile; fileRef = 456192DBCB3A29ADA9C3CCB9 /* Contributor.swift */; };
-		32BF503A60DFDE50375484F8 /* Fuzi.xcframework in Frameworks */ = {isa = PBXBuildFile; fileRef = B421601FB56132514CCD9699 /* Fuzi.xcframework */; };
-		32C722B5C3D03F1945BF8B02 /* Locator+HTML.swift in Sources */ = {isa = PBXBuildFile; fileRef = 8456BF3665A9B9C0AE4CC158 /* Locator+HTML.swift */; };
-=======
 		2AE6A09759A80A668D08CDEC /* Archive.swift in Sources */ = {isa = PBXBuildFile; fileRef = A90EA81ECD9488CB3CBDAB41 /* Archive.swift */; };
 		2B4D0BD8E7A2E53319CD7782 /* TransformingResource.swift in Sources */ = {isa = PBXBuildFile; fileRef = 88ACF6B7BA6B9BDE7DD076BE /* TransformingResource.swift */; };
 		2B8BC06B6B366E67C716DDA1 /* OPFMeta.swift in Sources */ = {isa = PBXBuildFile; fileRef = 0FC49AFB32B525AAC5BF7612 /* OPFMeta.swift */; };
@@ -122,7 +87,6 @@
 		31909E8E0CB313AA7C390762 /* RelativeURL.swift in Sources */ = {isa = PBXBuildFile; fileRef = 5124A0F95B52BA336E07C3D3 /* RelativeURL.swift */; };
 		32EA394BBACCA7C17EF2BA9F /* Feed.swift in Sources */ = {isa = PBXBuildFile; fileRef = C5E7CEDF6EA681FE8119791B /* Feed.swift */; };
 		32F525735AD553A02F5F03F9 /* FormatSnifferBlob.swift in Sources */ = {isa = PBXBuildFile; fileRef = D388387CD2A23CD5DB30F74A /* FormatSnifferBlob.swift */; };
->>>>>>> 7ffbdd60
 		330690F62A5F240B77A14337 /* Date+ISO8601.swift in Sources */ = {isa = PBXBuildFile; fileRef = 0BA3A3154558D5A169F52911 /* Date+ISO8601.swift */; };
 		332DAC5192963BB17CBA5A02 /* SingleResourceContainer.swift in Sources */ = {isa = PBXBuildFile; fileRef = 868A38C213F1D0BAF276CF97 /* SingleResourceContainer.swift */; };
 		33E3A544AFA1F9CF71771558 /* ReadiumShared.framework in Frameworks */ = {isa = PBXBuildFile; fileRef = 97BC822B36D72EF548162129 /* ReadiumShared.framework */; };
@@ -155,33 +119,6 @@
 		4BA6238471D9F7FB8A130B2B /* PreferencesEditor.swift in Sources */ = {isa = PBXBuildFile; fileRef = 11EC0100045C12EDDFE694E8 /* PreferencesEditor.swift */; };
 		4C22206EA313899BBC6385C6 /* LCPDialogAuthentication.swift in Sources */ = {isa = PBXBuildFile; fileRef = 77392C999C0EFF83C8F2A47F /* LCPDialogAuthentication.swift */; };
 		4C6E7DF3D71660E723E148CF /* LCPContentProtection.swift in Sources */ = {isa = PBXBuildFile; fileRef = 2AF56CF04F94B7BE45631897 /* LCPContentProtection.swift */; };
-<<<<<<< HEAD
-		4C9EACE2732D23C37E627313 /* ContentProtectionService.swift in Sources */ = {isa = PBXBuildFile; fileRef = 8240F845F35439807CE8AF65 /* ContentProtectionService.swift */; };
-		4D4D25BA4772674DD6041C01 /* Deprecated.swift in Sources */ = {isa = PBXBuildFile; fileRef = 0E1D7FA19C628EA8F967F580 /* Deprecated.swift */; };
-		4DAD724BAB72A5C6D2473770 /* Collection.swift in Sources */ = {isa = PBXBuildFile; fileRef = 1F89BC365BDD19BE84F4D3B5 /* Collection.swift */; };
-		4E2AF522FFBD929F52153DAE /* R2Shared.framework in Frameworks */ = {isa = PBXBuildFile; fileRef = 41A0528117E270B68AC75C56 /* R2Shared.framework */; };
-		4E46120D30E7B1B22A558643 /* MappedPreference.swift in Sources */ = {isa = PBXBuildFile; fileRef = 68D2804AD0439307575B3073 /* MappedPreference.swift */; };
-		4F8168F527F489AB8619A7F1 /* R2Shared.framework in Frameworks */ = {isa = PBXBuildFile; fileRef = 41A0528117E270B68AC75C56 /* R2Shared.framework */; };
-		4FE29A44B4B0966489DBCA01 /* EPUBPreferences+Legacy.swift in Sources */ = {isa = PBXBuildFile; fileRef = CF31AEFB5FF0E7892C6D903E /* EPUBPreferences+Legacy.swift */; };
-		501E7E05DEA11F7A61D60EAF /* Range.swift in Sources */ = {isa = PBXBuildFile; fileRef = 3231F989F7D7E560DD5364B9 /* Range.swift */; };
-		502D4ABD63FE9D99AD066F31 /* DOMRange.swift in Sources */ = {isa = PBXBuildFile; fileRef = C084C255A327387F36B97A62 /* DOMRange.swift */; };
-		50838C73E245D9F08BFB3159 /* OPDSAcquisition.swift in Sources */ = {isa = PBXBuildFile; fileRef = 3DFAC865449A1A225BF534DA /* OPDSAcquisition.swift */; };
-		50ED47D5333272EC72732E42 /* HTMLDecorationTemplate.swift in Sources */ = {isa = PBXBuildFile; fileRef = 8AB3B86AB42261727B2811CF /* HTMLDecorationTemplate.swift */; };
-		51A01B251C751D8F817E2EF8 /* LicensesRepository.swift in Sources */ = {isa = PBXBuildFile; fileRef = F1CBEFCBEB8C144A4429C2E9 /* LicensesRepository.swift */; };
-		528E6ABCD5825EC6B3D3BF83 /* Logger.swift in Sources */ = {isa = PBXBuildFile; fileRef = 27E446AE5B40C2C4E5531536 /* Logger.swift */; };
-		52C4CB868EA5FBFBB43DD65C /* UIImage.swift in Sources */ = {isa = PBXBuildFile; fileRef = 4598F4671CE7BAE9299BF84B /* UIImage.swift */; };
-		5396755709F165FA1A945DEE /* R2NavigatorLocalizedString.swift in Sources */ = {isa = PBXBuildFile; fileRef = E0136BC8AC2E0F3171763FEB /* R2NavigatorLocalizedString.swift */; };
-		53B94E4C491E914BD9C3F788 /* PublicationContainer.swift in Sources */ = {isa = PBXBuildFile; fileRef = F9436BCD25FD698CB63F997E /* PublicationContainer.swift */; };
-		5426A0E4630127F5F630FFB0 /* PerResourcePositionsService.swift in Sources */ = {isa = PBXBuildFile; fileRef = 01CCE64AE9824DCF6D6413BC /* PerResourcePositionsService.swift */; };
-		556347E37C3F349D19BC55AB /* ProxyFetcher.swift in Sources */ = {isa = PBXBuildFile; fileRef = AB1F7BC3EC3419CB824E3A70 /* ProxyFetcher.swift */; };
-		55AD61DD47FEE19A967EB258 /* PaginationView.swift in Sources */ = {isa = PBXBuildFile; fileRef = 9EA3A43B7709F7539F9410CD /* PaginationView.swift */; };
-		55B48E2AF737D7BAEF516D41 /* PDFSettings.swift in Sources */ = {isa = PBXBuildFile; fileRef = 305833C6F16FAB2E23F40382 /* PDFSettings.swift */; };
-		564108CE0A85FD08314D7497 /* Fetcher.swift in Sources */ = {isa = PBXBuildFile; fileRef = 6013A51134BA90F51257864B /* Fetcher.swift */; };
-		5718571D121C8CBF45277A0D /* DeviceRepository.swift in Sources */ = {isa = PBXBuildFile; fileRef = B15EC41FF314ABF15AB25CAC /* DeviceRepository.swift */; };
-		57A1EFF7E66E8CA17621A036 /* CSSLayout.swift in Sources */ = {isa = PBXBuildFile; fileRef = C51A36BFDC79EB5377D69582 /* CSSLayout.swift */; };
-		5803D95A1D970EB0F5D24584 /* Transactions.swift in Sources */ = {isa = PBXBuildFile; fileRef = E8C7C39F6E671BB20F2EB351 /* Transactions.swift */; };
-		58F961D80665E1EFA31BBBF6 /* Connection.swift in Sources */ = {isa = PBXBuildFile; fileRef = 33FD18E1CF87271DA6A6A783 /* Connection.swift */; };
-=======
 		4D4915BB3847EF285362CF50 /* LCPLicenseFormatSniffer.swift in Sources */ = {isa = PBXBuildFile; fileRef = 01D342CCDB55C0E7089F905C /* LCPLicenseFormatSniffer.swift */; };
 		4D5315A9EE860F43CBD2B5BC /* ReadiumGCDWebServer.xcframework in Frameworks */ = {isa = PBXBuildFile; fileRef = 6536C07F5A50F7F25FDBF69C /* ReadiumGCDWebServer.xcframework */; };
 		4D8286AD1564A2F35F190139 /* PDFDocument.swift in Sources */ = {isa = PBXBuildFile; fileRef = DF89316F77F23DACA2E04696 /* PDFDocument.swift */; };
@@ -198,7 +135,6 @@
 		5730E84475195005D1291672 /* Publication.swift in Sources */ = {isa = PBXBuildFile; fileRef = 2DF03272C07D6951ADC1311E /* Publication.swift */; };
 		57583D27AB12063C3D114A47 /* AudioParser.swift in Sources */ = {isa = PBXBuildFile; fileRef = D9FFEB1FF4B5CD74EB35CD63 /* AudioParser.swift */; };
 		58E8C178E0748B7CBEA9D7AC /* CSSLayout.swift in Sources */ = {isa = PBXBuildFile; fileRef = C51A36BFDC79EB5377D69582 /* CSSLayout.swift */; };
->>>>>>> 7ffbdd60
 		5903F431F5558958EF7CDDA0 /* ZIPFoundation.xcframework in Frameworks */ = {isa = PBXBuildFile; fileRef = 8D187A577EBFCFF738D1CDC7 /* ZIPFoundation.xcframework */; };
 		5912EC9BB073282862F325F2 /* DocumentTypes.swift in Sources */ = {isa = PBXBuildFile; fileRef = 8A00FF0C84822A134A353BD4 /* DocumentTypes.swift */; };
 		594CE84C2B11169AA0B86615 /* HTMLResourceContentIterator.swift in Sources */ = {isa = PBXBuildFile; fileRef = 34AB954525AC159166C96A36 /* HTMLResourceContentIterator.swift */; };
@@ -266,24 +202,6 @@
 		81ADB258F083647221CED24F /* DataCompression.swift in Sources */ = {isa = PBXBuildFile; fileRef = 1EBC685D4A0E07997088DD2D /* DataCompression.swift */; };
 		824B5370C029445F0BE08741 /* Format.swift in Sources */ = {isa = PBXBuildFile; fileRef = 8930DA1683F200ACE1AFC02A /* Format.swift */; };
 		837C0BC3151E302508B4BC44 /* LCPAuthenticating.swift in Sources */ = {isa = PBXBuildFile; fileRef = 2CB0BFECA8236412881393AA /* LCPAuthenticating.swift */; };
-<<<<<<< HEAD
-		84F02626EAFAD4F505D123D1 /* FileResource.swift in Sources */ = {isa = PBXBuildFile; fileRef = 4FEFF89765DD889EA81477EA /* FileResource.swift */; };
-		861C71906603180ABD01E8FA /* Atomic.swift in Sources */ = {isa = PBXBuildFile; fileRef = CBB57FCAEE605484A7290DBB /* Atomic.swift */; };
-		862098954DE3522E87E806CC /* Minizip.xcframework in Frameworks */ = {isa = PBXBuildFile; fileRef = CFFEBDFE931745C07DACD4A3 /* Minizip.xcframework */; };
-		874BD412CBA1D392451B952B /* Assets in Resources */ = {isa = PBXBuildFile; fileRef = 251275D0DF87F85158A5FEA9 /* Assets */; };
-		88A171A36700ACF5A4AD6305 /* PublicationService.swift in Sources */ = {isa = PBXBuildFile; fileRef = 667B76C4766DFF58D066D40B /* PublicationService.swift */; };
-		895575E8A3FCBB1F99A901CA /* OPFParser.swift in Sources */ = {isa = PBXBuildFile; fileRef = 61575203A3BEB8E218CAFE38 /* OPFParser.swift */; };
-		8B8A6E58C84597087280BA20 /* PublicationAsset.swift in Sources */ = {isa = PBXBuildFile; fileRef = 419064D714A90CE07D575629 /* PublicationAsset.swift */; };
-		8C19A0DACA19CD3A195B757E /* PDFDocument.swift in Sources */ = {isa = PBXBuildFile; fileRef = DF89316F77F23DACA2E04696 /* PDFDocument.swift */; };
-		8DA1AE03D9F77E0F009DCCF5 /* PDFDocumentView.swift in Sources */ = {isa = PBXBuildFile; fileRef = 999F16769EC3127CE292B8DB /* PDFDocumentView.swift */; };
-		8DACB70852CEA8D64F8BEDB1 /* Group.swift in Sources */ = {isa = PBXBuildFile; fileRef = 9FAAD26EE52713DB9F103610 /* Group.swift */; };
-		8E3A8F9AC2DE6F2769C1B69A /* SelectableNavigator.swift in Sources */ = {isa = PBXBuildFile; fileRef = 4567A7ABB678715C37661DE3 /* SelectableNavigator.swift */; };
-		8E4C9F5A53A6F9B8FC28B7D4 /* BufferedResource.swift in Sources */ = {isa = PBXBuildFile; fileRef = AE0F9F65A46A9D2B4AF1A0FE /* BufferedResource.swift */; };
-		8EE4317BE92998698D48EF72 /* HTTPClient.swift in Sources */ = {isa = PBXBuildFile; fileRef = C4C94659A8749299DBE3628D /* HTTPClient.swift */; };
-		8F3175B5E4B494C7E73CDEA5 /* OpdsMetadata.swift in Sources */ = {isa = PBXBuildFile; fileRef = 9DDB25FC1693613B72DFDB6E /* OpdsMetadata.swift */; };
-		8F7D8C3FF3FDD10B16F6614A /* CachingResource.swift in Sources */ = {isa = PBXBuildFile; fileRef = 96ABA83305DCD070E3A0D656 /* CachingResource.swift */; };
-		904E5378E8CC503A821C1EC6 /* EPUBFixedSpreadView.swift in Sources */ = {isa = PBXBuildFile; fileRef = EF99DAF66659A218CEC25EAE /* EPUBFixedSpreadView.swift */; };
-=======
 		844135596BE2BBA9C570F6C4 /* ProxyPreference.swift in Sources */ = {isa = PBXBuildFile; fileRef = A77C8BE0AC489E5FF2DA1FE3 /* ProxyPreference.swift */; };
 		84BB48C576F7F1DBE32D9745 /* FormatSniffer.swift in Sources */ = {isa = PBXBuildFile; fileRef = E1FB533E84CE563807BDB012 /* FormatSniffer.swift */; };
 		86D8ED9188418FCFA290CD1C /* Assets in Resources */ = {isa = PBXBuildFile; fileRef = 251275D0DF87F85158A5FEA9 /* Assets */; };
@@ -299,7 +217,6 @@
 		8F5B0B5B83BF7F1145556FF8 /* Properties+OPDS.swift in Sources */ = {isa = PBXBuildFile; fileRef = CAD79372361D085CA0500CF4 /* Properties+OPDS.swift */; };
 		8FEB56CBC27DE69E120F138C /* Zip.h in Headers */ = {isa = PBXBuildFile; fileRef = CE641F78FD99A426A80B3495 /* Zip.h */; settings = {ATTRIBUTES = (Public, ); }; };
 		9065C4C0F40B6A5601541EF7 /* Streamable.swift in Sources */ = {isa = PBXBuildFile; fileRef = 622CB8B75A568846FECA44D6 /* Streamable.swift */; };
->>>>>>> 7ffbdd60
 		90769CA2ABCBD1F7203697DC /* Minizip.xcframework in Frameworks */ = {isa = PBXBuildFile; fileRef = CFFEBDFE931745C07DACD4A3 /* Minizip.xcframework */; };
 		90CFD62B993F6759716C0AF0 /* LicensesService.swift in Sources */ = {isa = PBXBuildFile; fileRef = 56286133DD0AE093F2C5E9FD /* LicensesService.swift */; };
 		914DEDFE5594761D3F180491 /* EPUBPositionsService.swift in Sources */ = {isa = PBXBuildFile; fileRef = D6C93236E313B55D8B835D9F /* EPUBPositionsService.swift */; };
@@ -329,22 +246,6 @@
 		A040DE6F2D9A6B8D16B063B9 /* SwiftSoup.xcframework in Frameworks */ = {isa = PBXBuildFile; fileRef = BE09289EB0FEA5FEC8506B1F /* SwiftSoup.xcframework */; };
 		A116A1DB98A28C79CFD93EDE /* EditingAction.swift in Sources */ = {isa = PBXBuildFile; fileRef = F5C6D0C5860E802EDA23068C /* EditingAction.swift */; };
 		A13490DA4406382752B8EA2B /* LCPClient.swift in Sources */ = {isa = PBXBuildFile; fileRef = A214B5DC13576FB36935B5EA /* LCPClient.swift */; };
-<<<<<<< HEAD
-		A18842C5051EF84E2DA02300 /* DownloadSession.swift in Sources */ = {isa = PBXBuildFile; fileRef = E76DFDE600369E9D3EF452E1 /* DownloadSession.swift */; };
-		A2CDF2E8DC527C19EA348AB8 /* Properties+Archive.swift in Sources */ = {isa = PBXBuildFile; fileRef = 294E01A2E6FF25539EBC1082 /* Properties+Archive.swift */; };
-		A3EBB38968F8EB4ABC560678 /* ArchiveFetcher.swift in Sources */ = {isa = PBXBuildFile; fileRef = 3604722B0DFFFBFB66B7F1BF /* ArchiveFetcher.swift */; };
-		A46DC4FD105295950D990BEE /* Accessibility.swift in Sources */ = {isa = PBXBuildFile; fileRef = 85570570689D5791F24E6651 /* Accessibility.swift */; };
-		A6658BA380A889B8310A558F /* Facet.swift in Sources */ = {isa = PBXBuildFile; fileRef = 387B19B66C4D91A295B5EFA6 /* Facet.swift */; };
-		A8E6E488592BDBB97C4B7B87 /* XML.swift in Sources */ = {isa = PBXBuildFile; fileRef = 2CDB1B325928A873012E6149 /* XML.swift */; };
-		A90A46957B8B68EE82C4DBAD /* OPDSAvailability.swift in Sources */ = {isa = PBXBuildFile; fileRef = F2E780027410F4B6CC872B3D /* OPDSAvailability.swift */; };
-		A959A4AE4DBB03FF400D1C4B /* GCDWebServer.xcframework in Frameworks */ = {isa = PBXBuildFile; fileRef = D92391897F01AC5AFD509B1D /* GCDWebServer.xcframework */; };
-		A9F15C16764A75759500505F /* ProgressionStrategy.swift in Sources */ = {isa = PBXBuildFile; fileRef = EED4C26FFA10656866E167F4 /* ProgressionStrategy.swift */; };
-		AA0CDCC2CA63228C1F35E816 /* AudioNavigator.swift in Sources */ = {isa = PBXBuildFile; fileRef = DCE34D74E282834684E1C999 /* AudioNavigator.swift */; };
-		AA6EB82E79460DB9362C16D0 /* DRM+Deprecated.swift in Sources */ = {isa = PBXBuildFile; fileRef = 56DCEA1627F7AE84298732CC /* DRM+Deprecated.swift */; };
-		AB8A995D97D2C1007706F215 /* CBZParser.swift in Sources */ = {isa = PBXBuildFile; fileRef = 444216A015C73E8B25272F98 /* CBZParser.swift */; };
-		AB986C674F50C291ED7011FB /* SMILParser.swift in Sources */ = {isa = PBXBuildFile; fileRef = C38A7D45005927987BFEA228 /* SMILParser.swift */; };
-		ABF7231602869044F9B5D4FE /* Presentation+EPUB.swift in Sources */ = {isa = PBXBuildFile; fileRef = 42EFF9139B59D763CE254F92 /* Presentation+EPUB.swift */; };
-=======
 		A1B834459A13B655624E6618 /* UnknownAbsoluteURL.swift in Sources */ = {isa = PBXBuildFile; fileRef = 69212974E62EF509BC1F0C7A /* UnknownAbsoluteURL.swift */; };
 		A25F76D41A944B81CB911A63 /* UserRights.swift in Sources */ = {isa = PBXBuildFile; fileRef = 567C115FF0939F69AD83AE82 /* UserRights.swift */; };
 		A298CF486B1FAC3DCE109DB0 /* PDFNavigatorViewController.swift in Sources */ = {isa = PBXBuildFile; fileRef = 44D0B1BEF4825550464B9F62 /* PDFNavigatorViewController.swift */; };
@@ -360,7 +261,6 @@
 		AAF00F4BC4765B6755AB46A3 /* Properties+Archive.swift in Sources */ = {isa = PBXBuildFile; fileRef = 294E01A2E6FF25539EBC1082 /* Properties+Archive.swift */; };
 		ACD1914D2D9BB7141148740F /* ReadiumShared.framework in Frameworks */ = {isa = PBXBuildFile; fileRef = 97BC822B36D72EF548162129 /* ReadiumShared.framework */; };
 		AD0C25FD15876213BD8A3AAE /* ArchiveOpener.swift in Sources */ = {isa = PBXBuildFile; fileRef = 41EB258B894B86A0DA1D00D4 /* ArchiveOpener.swift */; };
->>>>>>> 7ffbdd60
 		AD33B3EB90259AD34C6303A5 /* String.swift in Sources */ = {isa = PBXBuildFile; fileRef = 4031FC7E7A15217731764EB2 /* String.swift */; };
 		AD572C6A7AD031FEC40A0BD7 /* LanguageFormatSniffer.swift in Sources */ = {isa = PBXBuildFile; fileRef = 78E5D0B9449607B2906901C2 /* LanguageFormatSniffer.swift */; };
 		AD87094AA40926939955E9F2 /* LCPRenewDelegate.swift in Sources */ = {isa = PBXBuildFile; fileRef = 230985A228FA74F24735D6BB /* LCPRenewDelegate.swift */; };
@@ -400,19 +300,10 @@
 		C1FE3D17C59E10E63F81DF70 /* TTSEngine.swift in Sources */ = {isa = PBXBuildFile; fileRef = D88E58FF0AC7D506273FD8D9 /* TTSEngine.swift */; };
 		C283E515CA6A8EEA1C89AD98 /* License.swift in Sources */ = {isa = PBXBuildFile; fileRef = C2C93C33347DC0A41FE15AC6 /* License.swift */; };
 		C2A1FAC4ADA33EABA1E45EF8 /* ParseData.swift in Sources */ = {isa = PBXBuildFile; fileRef = B1085F2D690A73984E675D54 /* ParseData.swift */; };
-<<<<<<< HEAD
-		C2D32286200D850101D8C4FD /* SwiftSoup.xcframework in Frameworks */ = {isa = PBXBuildFile; fileRef = BE09289EB0FEA5FEC8506B1F /* SwiftSoup.xcframework */; };
-		C2D8AD7329853B2CACB97B99 /* GCDWebServer.xcframework in Frameworks */ = {isa = PBXBuildFile; fileRef = D92391897F01AC5AFD509B1D /* GCDWebServer.xcframework */; };
-		C3236F8A6BE55AD3B8794F10 /* CSSProperties.swift in Sources */ = {isa = PBXBuildFile; fileRef = E0E6147EF790DE532CE1699D /* CSSProperties.swift */; };
-		C35001848411CBCAC8F03763 /* PublicationContentIterator.swift in Sources */ = {isa = PBXBuildFile; fileRef = 4BF38F71FDEC1920325B62D3 /* PublicationContentIterator.swift */; };
-		C3BC5A4C44DD8CE26155C0D5 /* PDFFileParser.swift in Sources */ = {isa = PBXBuildFile; fileRef = 8103346E73760F07800EB75E /* PDFFileParser.swift */; };
-		C3BEB5CC9C6DD065B2CAE1BE /* Licenses.swift in Sources */ = {isa = PBXBuildFile; fileRef = ED568512FD1304D6B9CC79B0 /* Licenses.swift */; };
-=======
 		C2AC8BEF4FB435C51C257F9E /* RootFile.swift in Sources */ = {isa = PBXBuildFile; fileRef = 01A72947C91934D96A7EAA23 /* RootFile.swift */; };
 		C333D5E30C91AE34B3479505 /* Deferred.swift in Sources */ = {isa = PBXBuildFile; fileRef = 17D22986A3ADE9E883691EE2 /* Deferred.swift */; };
 		C35C6AB637D2048D9B0A3C62 /* OPDSAvailability.swift in Sources */ = {isa = PBXBuildFile; fileRef = F2E780027410F4B6CC872B3D /* OPDSAvailability.swift */; };
 		C368C73C819F65CE3409D35D /* Fuzi.swift in Sources */ = {isa = PBXBuildFile; fileRef = CFE34EA8AF2D815F7169CA45 /* Fuzi.swift */; };
->>>>>>> 7ffbdd60
 		C3F4CBE80D741D4158CA8407 /* ReadiumInternal.framework in Frameworks */ = {isa = PBXBuildFile; fileRef = 42FD63C2720614E558522675 /* ReadiumInternal.framework */; };
 		C4F0A98562FDDB478F7DD0A9 /* LCPLicense.swift in Sources */ = {isa = PBXBuildFile; fileRef = 093629E752DE17264B97C598 /* LCPLicense.swift */; };
 		C517D6C11D94ECD103D1360E /* UInt64.swift in Sources */ = {isa = PBXBuildFile; fileRef = 57338C29681D4872D425AB81 /* UInt64.swift */; };
@@ -646,13 +537,8 @@
 		230985A228FA74F24735D6BB /* LCPRenewDelegate.swift */ = {isa = PBXFileReference; lastKnownFileType = sourcecode.swift; path = LCPRenewDelegate.swift; sourceTree = "<group>"; };
 		239A56BB0E6DAF17E0A13447 /* CBZNavigatorViewController.swift */ = {isa = PBXFileReference; lastKnownFileType = sourcecode.swift; path = CBZNavigatorViewController.swift; sourceTree = "<group>"; };
 		251275D0DF87F85158A5FEA9 /* Assets */ = {isa = PBXFileReference; lastKnownFileType = folder; name = Assets; path = ../../Sources/Navigator/EPUB/Assets; sourceTree = SOURCE_ROOT; };
-<<<<<<< HEAD
-		25FD89B99234B85BD2A8FC3E /* MediaNavigator.swift */ = {isa = PBXFileReference; lastKnownFileType = sourcecode.swift; path = MediaNavigator.swift; sourceTree = "<group>"; };
-		27E446AE5B40C2C4E5531536 /* Logger.swift */ = {isa = PBXFileReference; lastKnownFileType = sourcecode.swift; path = Logger.swift; sourceTree = "<group>"; };
-=======
 		258351CE21165EDED7F87878 /* URLProtocol.swift */ = {isa = PBXFileReference; lastKnownFileType = sourcecode.swift; path = URLProtocol.swift; sourceTree = "<group>"; };
 		2732AFC91AB15FA09C60207A /* Locator+Audio.swift */ = {isa = PBXFileReference; lastKnownFileType = sourcecode.swift; path = "Locator+Audio.swift"; sourceTree = "<group>"; };
->>>>>>> 7ffbdd60
 		294E01A2E6FF25539EBC1082 /* Properties+Archive.swift */ = {isa = PBXFileReference; lastKnownFileType = sourcecode.swift; path = "Properties+Archive.swift"; sourceTree = "<group>"; };
 		29AD63CD2A41586290547212 /* NavigationDocumentParser.swift */ = {isa = PBXFileReference; lastKnownFileType = sourcecode.swift; path = NavigationDocumentParser.swift; sourceTree = "<group>"; };
 		2AF56CF04F94B7BE45631897 /* LCPContentProtection.swift */ = {isa = PBXFileReference; lastKnownFileType = sourcecode.swift; path = LCPContentProtection.swift; sourceTree = "<group>"; };
@@ -741,11 +627,7 @@
 		626CFFF131E0E840B76428F1 /* DecorableNavigator.swift */ = {isa = PBXFileReference; lastKnownFileType = sourcecode.swift; path = DecorableNavigator.swift; sourceTree = "<group>"; };
 		634444C3FD707BD99E337CDC /* Result.swift */ = {isa = PBXFileReference; lastKnownFileType = sourcecode.swift; path = Result.swift; sourceTree = "<group>"; };
 		64ED7629E73022C1495081D1 /* Links.swift */ = {isa = PBXFileReference; lastKnownFileType = sourcecode.swift; path = Links.swift; sourceTree = "<group>"; };
-<<<<<<< HEAD
-		6599A2A3F66206997E700303 /* MediaType.swift */ = {isa = PBXFileReference; lastKnownFileType = sourcecode.swift; path = MediaType.swift; sourceTree = "<group>"; };
-=======
 		6536C07F5A50F7F25FDBF69C /* ReadiumGCDWebServer.xcframework */ = {isa = PBXFileReference; lastKnownFileType = wrapper.xcframework; name = ReadiumGCDWebServer.xcframework; path = ../../Carthage/Build/ReadiumGCDWebServer.xcframework; sourceTree = "<group>"; };
->>>>>>> 7ffbdd60
 		65C8719E9CC8EF0D2430AD85 /* CompletionList.swift */ = {isa = PBXFileReference; lastKnownFileType = sourcecode.swift; path = CompletionList.swift; sourceTree = "<group>"; };
 		667B76C4766DFF58D066D40B /* PublicationService.swift */ = {isa = PBXFileReference; lastKnownFileType = sourcecode.swift; path = PublicationService.swift; sourceTree = "<group>"; };
 		6770362D551A8616EB41CBF1 /* DefaultHTTPClient.swift */ = {isa = PBXFileReference; lastKnownFileType = sourcecode.swift; path = DefaultHTTPClient.swift; sourceTree = "<group>"; };
@@ -907,14 +789,11 @@
 		D6D7EDF33594A73EADA04511 /* HTTPResourceFactory.swift */ = {isa = PBXFileReference; lastKnownFileType = sourcecode.swift; path = HTTPResourceFactory.swift; sourceTree = "<group>"; };
 		D828AE80E51FC75FAF6DD7DB /* URLConvertible.swift */ = {isa = PBXFileReference; lastKnownFileType = sourcecode.swift; path = URLConvertible.swift; sourceTree = "<group>"; };
 		D88E58FF0AC7D506273FD8D9 /* TTSEngine.swift */ = {isa = PBXFileReference; lastKnownFileType = sourcecode.swift; path = TTSEngine.swift; sourceTree = "<group>"; };
-<<<<<<< HEAD
-		D92391897F01AC5AFD509B1D /* GCDWebServer.xcframework */ = {isa = PBXFileReference; lastKnownFileType = wrapper.xcframework; name = GCDWebServer.xcframework; path = ../../Carthage/Build/GCDWebServer.xcframework; sourceTree = "<group>"; };
-=======
 		D8AA8BD22E2F5495286C0A1C /* ZIPFormatSniffer.swift */ = {isa = PBXFileReference; lastKnownFileType = sourcecode.swift; path = ZIPFormatSniffer.swift; sourceTree = "<group>"; };
->>>>>>> 7ffbdd60
 		D93B0556DAAAF429893B0692 /* CRLService.swift */ = {isa = PBXFileReference; lastKnownFileType = sourcecode.swift; path = CRLService.swift; sourceTree = "<group>"; };
 		D94EB44EC5A15FF631AE8B2E /* Rights.swift */ = {isa = PBXFileReference; lastKnownFileType = sourcecode.swift; path = Rights.swift; sourceTree = "<group>"; };
 		D9FFEB1FF4B5CD74EB35CD63 /* AudioParser.swift */ = {isa = PBXFileReference; lastKnownFileType = sourcecode.swift; path = AudioParser.swift; sourceTree = "<group>"; };
+		DBAE529EA7B2381BB8762472 /* AudioPreferences.swift */ = {isa = PBXFileReference; lastKnownFileType = sourcecode.swift; path = AudioPreferences.swift; sourceTree = "<group>"; };
 		DBCE9786DD346E6BDB2E50FF /* Assets */ = {isa = PBXFileReference; lastKnownFileType = folder; name = Assets; path = ../../Sources/Streamer/Assets; sourceTree = SOURCE_ROOT; };
 		DCE34D74E282834684E1C999 /* AudioNavigator.swift */ = {isa = PBXFileReference; lastKnownFileType = sourcecode.swift; path = AudioNavigator.swift; sourceTree = "<group>"; };
 		DCF20C1D3C33365D25704663 /* XMLFormatSniffer.swift */ = {isa = PBXFileReference; lastKnownFileType = sourcecode.swift; path = XMLFormatSniffer.swift; sourceTree = "<group>"; };
@@ -962,19 +841,13 @@
 		F6D87AB6FB1B213E6269736B /* PublicationServer.swift */ = {isa = PBXFileReference; lastKnownFileType = sourcecode.swift; path = PublicationServer.swift; sourceTree = "<group>"; };
 		F6E45005E776078B46DB8E14 /* Memoize.swift */ = {isa = PBXFileReference; lastKnownFileType = sourcecode.swift; path = Memoize.swift; sourceTree = "<group>"; };
 		F6EB7CAF6D058380A2AB711A /* CGPDF.swift */ = {isa = PBXFileReference; lastKnownFileType = sourcecode.swift; path = CGPDF.swift; sourceTree = "<group>"; };
-<<<<<<< HEAD
-=======
 		F820DAECA1FC23C42719CD68 /* EncryptionParser.swift */ = {isa = PBXFileReference; lastKnownFileType = sourcecode.swift; path = EncryptionParser.swift; sourceTree = "<group>"; };
 		F8C32FDF5E2D35BE71E45ED0 /* AudioPreferencesEditor.swift */ = {isa = PBXFileReference; lastKnownFileType = sourcecode.swift; path = AudioPreferencesEditor.swift; sourceTree = "<group>"; };
->>>>>>> 7ffbdd60
 		F90C4D94134D9F741D38D8AA /* Comparable.swift */ = {isa = PBXFileReference; lastKnownFileType = sourcecode.swift; path = Comparable.swift; sourceTree = "<group>"; };
 		FA10E1438AE5AF459033776A /* ZIPArchive.swift */ = {isa = PBXFileReference; lastKnownFileType = sourcecode.swift; path = ZIPArchive.swift; sourceTree = "<group>"; };
-<<<<<<< HEAD
-=======
 		FC3996B9F88089C7F752C531 /* DefaultFormatSniffer.swift */ = {isa = PBXFileReference; lastKnownFileType = sourcecode.swift; path = DefaultFormatSniffer.swift; sourceTree = "<group>"; };
 		FC6271FA7F282364A4E68C4C /* ComicFormatSniffer.swift */ = {isa = PBXFileReference; lastKnownFileType = sourcecode.swift; path = ComicFormatSniffer.swift; sourceTree = "<group>"; };
 		FC9D0ACCBA7B6E4473A95D5E /* AudioSettings.swift */ = {isa = PBXFileReference; lastKnownFileType = sourcecode.swift; path = AudioSettings.swift; sourceTree = "<group>"; };
->>>>>>> 7ffbdd60
 		FCA5481C26E0513D55F4DE48 /* Manifest.swift */ = {isa = PBXFileReference; lastKnownFileType = sourcecode.swift; path = Manifest.swift; sourceTree = "<group>"; };
 		FCD0F310FEAC86A2DD40B8AE /* FileResourceFactory.swift */ = {isa = PBXFileReference; lastKnownFileType = sourcecode.swift; path = FileResourceFactory.swift; sourceTree = "<group>"; };
 		FCEE6DBDF8E3D1ABE990DB33 /* Bundle.swift */ = {isa = PBXFileReference; lastKnownFileType = sourcecode.swift; path = Bundle.swift; sourceTree = "<group>"; };
@@ -1025,20 +898,11 @@
 			isa = PBXFrameworksBuildPhase;
 			buildActionMask = 2147483647;
 			files = (
-<<<<<<< HEAD
-				98428BC24846D534B940CE86 /* CryptoSwift.xcframework in Frameworks */,
-				F9FCCEEA9B1D9F7F878AB46F /* Fuzi.xcframework in Frameworks */,
-				A959A4AE4DBB03FF400D1C4B /* GCDWebServer.xcframework in Frameworks */,
-				B044F00F7EE207B9F9A7EA88 /* Minizip.xcframework in Frameworks */,
-				4F8168F527F489AB8619A7F1 /* R2Shared.framework in Frameworks */,
-				E2491E508AFA13B83CA7C12B /* ReadiumInternal.framework in Frameworks */,
-=======
 				8B9BCCB1D724E18BF2893629 /* Fuzi.xcframework in Frameworks */,
 				01AC52ADE389D14F5274CEB2 /* Minizip.xcframework in Frameworks */,
 				D9499DACC5329F3774CBEDAC /* SwiftSoup.xcframework in Frameworks */,
 				EE16BE486539BC9B3C3C6896 /* ReadiumInternal.framework in Frameworks */,
 				38E81FCDABFBB514685402B8 /* CoreServices.framework in Frameworks */,
->>>>>>> 7ffbdd60
 			);
 			runOnlyForDeploymentPostprocessing = 0;
 		};
@@ -1058,13 +922,8 @@
 			isa = PBXFrameworksBuildPhase;
 			buildActionMask = 2147483647;
 			files = (
-<<<<<<< HEAD
-				C2D8AD7329853B2CACB97B99 /* GCDWebServer.xcframework in Frameworks */,
-				D362CE558C13C60E46E3B2EE /* R2Shared.framework in Frameworks */,
-=======
 				4D5315A9EE860F43CBD2B5BC /* ReadiumGCDWebServer.xcframework in Frameworks */,
 				6ADC5DF691179D611442787E /* ReadiumShared.framework in Frameworks */,
->>>>>>> 7ffbdd60
 				EF6572C04388E4A9ABCE253B /* ReadiumInternal.framework in Frameworks */,
 			);
 			runOnlyForDeploymentPostprocessing = 0;
@@ -1106,6 +965,7 @@
 			isa = PBXGroup;
 			children = (
 				AA3FD5799DED3538040C1959 /* Archive */,
+				282A5362D29C3C19119EF9AD /* Audio */,
 				EDEF56C60A6E1D06CED9F70F /* Encryption */,
 				FE5A502BD008E6EFA1C84FD8 /* EPUB */,
 				FEA7D2248CE1C22F1AECD5DD /* HTML */,
@@ -1269,6 +1129,14 @@
 				2366E58C8AB8EFE3E305751A /* LSD */,
 			);
 			path = Components;
+			sourceTree = "<group>";
+		};
+		282A5362D29C3C19119EF9AD /* Audio */ = {
+			isa = PBXGroup;
+			children = (
+				2732AFC91AB15FA09C60207A /* Locator+Audio.swift */,
+			);
+			path = Audio;
 			sourceTree = "<group>";
 		};
 		2C4C6FBF69B19C83DFCCF835 /* License */ = {
@@ -1650,6 +1518,16 @@
 				1D5053C2151DDDE4E8F06513 /* LCPPassphraseAuthentication.swift */,
 			);
 			path = Authentications;
+			sourceTree = "<group>";
+		};
+		854655E228A0FD1F3179681E /* Preferences */ = {
+			isa = PBXGroup;
+			children = (
+				DBAE529EA7B2381BB8762472 /* AudioPreferences.swift */,
+				F8C32FDF5E2D35BE71E45ED0 /* AudioPreferencesEditor.swift */,
+				FC9D0ACCBA7B6E4473A95D5E /* AudioSettings.swift */,
+			);
+			path = Preferences;
 			sourceTree = "<group>";
 		};
 		87352D29A81641A4B9054319 /* Asset */ = {
@@ -1863,8 +1741,8 @@
 				E37F94C388A86CB8A34812A5 /* CryptoSwift.xcframework */,
 				3F95F3F20D758BE0E7005EA3 /* DifferenceKit.xcframework */,
 				B421601FB56132514CCD9699 /* Fuzi.xcframework */,
-				D92391897F01AC5AFD509B1D /* GCDWebServer.xcframework */,
 				CFFEBDFE931745C07DACD4A3 /* Minizip.xcframework */,
+				6536C07F5A50F7F25FDBF69C /* ReadiumGCDWebServer.xcframework */,
 				F07214E263C6589987A561F9 /* SQLite.xcframework */,
 				BE09289EB0FEA5FEC8506B1F /* SwiftSoup.xcframework */,
 				8D187A577EBFCFF738D1CDC7 /* ZIPFoundation.xcframework */,
@@ -2003,7 +1881,6 @@
 				85F7D914B293DF0A912613D2 /* DirectionalNavigationAdapter.swift */,
 				F5C6D0C5860E802EDA23068C /* EditingAction.swift */,
 				422C1DA91ED351C9ABA139DF /* KeyEvent.swift */,
-				25FD89B99234B85BD2A8FC3E /* MediaNavigator.swift */,
 				2BD6F93E379D0DC6FA1DCDEE /* Navigator.swift */,
 				4567A7ABB678715C37661DE3 /* SelectableNavigator.swift */,
 				A94DA04D56753CC008F65B1A /* VisualNavigator.swift */,
@@ -2026,6 +1903,7 @@
 			children = (
 				DCE34D74E282834684E1C999 /* AudioNavigator.swift */,
 				56C489452239BF85F4D14E95 /* PublicationMediaLoader.swift */,
+				854655E228A0FD1F3179681E /* Preferences */,
 			);
 			path = Audiobook;
 			sourceTree = "<group>";
@@ -2553,215 +2431,6 @@
 			);
 			runOnlyForDeploymentPostprocessing = 0;
 		};
-<<<<<<< HEAD
-		A12F3279CAF7547509614CEC /* Sources */ = {
-			isa = PBXSourcesBuildPhase;
-			buildActionMask = 2147483647;
-			files = (
-				1399283B7E9E39AADA4EE7DD /* AVTTSEngine.swift in Sources */,
-				AA0CDCC2CA63228C1F35E816 /* AudioNavigator.swift in Sources */,
-				99F3C8988EA41B0376D85F72 /* Bundle.swift in Sources */,
-				7B2C3E92CAE34EE73DDDCF10 /* CBZNavigatorViewController.swift in Sources */,
-				80B2146BDF073A2FF1C28426 /* CGRect.swift in Sources */,
-				57A1EFF7E66E8CA17621A036 /* CSSLayout.swift in Sources */,
-				C3236F8A6BE55AD3B8794F10 /* CSSProperties.swift in Sources */,
-				59FD0E40847BED23C7E59FBE /* CompletionList.swift in Sources */,
-				967C0C8E8C6012AE4665D128 /* Configurable.swift in Sources */,
-				9C682824485E27814F92285F /* CursorList.swift in Sources */,
-				9B5F31EE78E818F890F7FBD1 /* DecorableNavigator.swift in Sources */,
-				98ABD996FB77EDF7DA69B18F /* DiffableDecoration+HTML.swift in Sources */,
-				9DF8A7CF028D764E9D6A2BAC /* DiffableDecoration.swift in Sources */,
-				3C212A39209859825AE93A6A /* DirectionalNavigationAdapter.swift in Sources */,
-				904E5378E8CC503A821C1EC6 /* EPUBFixedSpreadView.swift in Sources */,
-				33A5B2D66F24595D3A0836CC /* EPUBNavigatorViewController.swift in Sources */,
-				CF379198A7612D8C4FE1BE46 /* EPUBNavigatorViewModel.swift in Sources */,
-				4FE29A44B4B0966489DBCA01 /* EPUBPreferences+Legacy.swift in Sources */,
-				061D4F3A87B89CD5429D116D /* EPUBPreferences.swift in Sources */,
-				7E2795BC16A72796739989D5 /* EPUBPreferencesEditor.swift in Sources */,
-				E3848BCC92B4B7E03A4FEE76 /* EPUBReflowableSpreadView.swift in Sources */,
-				5918CBE57FA1247210A20CFC /* EPUBSettings.swift in Sources */,
-				6FEC3EB9A32B2B57EEEF9DBB /* EPUBSpread.swift in Sources */,
-				2233C405C38E1C17EC313B68 /* EPUBSpreadView.swift in Sources */,
-				2718A1F5E4B9D745A270F7B7 /* EditingAction.swift in Sources */,
-				50ED47D5333272EC72732E42 /* HTMLDecorationTemplate.swift in Sources */,
-				7D6E9683951377236AA0FA1D /* HTMLFontFamilyDeclaration.swift in Sources */,
-				3577D6F12B5CF3F7FF3B6C79 /* HTMLInjection.swift in Sources */,
-				0DD0D8BF86E9562C13EE28FA /* ImageViewController.swift in Sources */,
-				5B4F174B7B13B8FC0699AFC3 /* KeyEvent.swift in Sources */,
-				FA6F27D86DC41C8F94BDBE42 /* Language.swift in Sources */,
-				4E46120D30E7B1B22A558643 /* MappedPreference.swift in Sources */,
-				06461C21ECD22CC2360AD0C6 /* MediaNavigator.swift in Sources */,
-				027BC2DD033510C6A2653D37 /* Navigator.swift in Sources */,
-				4542CC5374B86D81C4AD0F88 /* PDFDocumentHolder.swift in Sources */,
-				8DA1AE03D9F77E0F009DCCF5 /* PDFDocumentView.swift in Sources */,
-				0DDF1A4B402927D711BB21FB /* PDFNavigatorViewController.swift in Sources */,
-				908559BF447F77D1A99002C9 /* PDFPreferences.swift in Sources */,
-				2C4A316BFE0E22D70C631737 /* PDFPreferencesEditor.swift in Sources */,
-				55B48E2AF737D7BAEF516D41 /* PDFSettings.swift in Sources */,
-				70E5D945A0B0BBC84F64C173 /* PDFTapGestureController.swift in Sources */,
-				55AD61DD47FEE19A967EB258 /* PaginationView.swift in Sources */,
-				CC3909D5D5EC2618608F9A20 /* Preference.swift in Sources */,
-				67A22EC987C395D85BE16C5F /* PreferencesEditor.swift in Sources */,
-				A9F15C16764A75759500505F /* ProgressionStrategy.swift in Sources */,
-				F01F5B9BA4B2F0ADBCC379B1 /* ProxyPreference.swift in Sources */,
-				B8662849CA988CD3C92D883A /* PublicationMediaLoader.swift in Sources */,
-				65C6F8A05A0B3ACD2EE44944 /* PublicationSpeechSynthesizer.swift in Sources */,
-				5396755709F165FA1A945DEE /* R2NavigatorLocalizedString.swift in Sources */,
-				C4AAABD4474B6A5A25B34720 /* Range.swift in Sources */,
-				4612E8872B11DD26A562A0D1 /* ReadiumCSS.swift in Sources */,
-				8E3A8F9AC2DE6F2769C1B69A /* SelectableNavigator.swift in Sources */,
-				FD1468D898D5B4CEE52378F2 /* TTSEngine.swift in Sources */,
-				D248F68B569EDADA445E341D /* TargetAction.swift in Sources */,
-				9576C5E3CBA754E6097C5C10 /* Types.swift in Sources */,
-				41D9812679A98F44DA9E7BFD /* UIColor.swift in Sources */,
-				BC959180C51A5E484D328D47 /* UIView.swift in Sources */,
-				E69BA16E04FBEAA061759895 /* UserSettings.swift in Sources */,
-				AED384BC5E1B570F0AD6F72E /* VisualNavigator.swift in Sources */,
-				650ECC5AC05D337B6A618EBD /* WKWebView.swift in Sources */,
-				7F0C0E92322B0386DB0911BC /* WebView.swift in Sources */,
-			);
-			runOnlyForDeploymentPostprocessing = 0;
-		};
-		B00EB5FC54F3B7973245BA55 /* Sources */ = {
-			isa = PBXSourcesBuildPhase;
-			buildActionMask = 2147483647;
-			files = (
-				A46DC4FD105295950D990BEE /* Accessibility.swift in Sources */,
-				09B7475BC8E63C940BD5881A /* Archive.swift in Sources */,
-				A3EBB38968F8EB4ABC560678 /* ArchiveFetcher.swift in Sources */,
-				861C71906603180ABD01E8FA /* Atomic.swift in Sources */,
-				5C8ED4151A6C7EF6608A03F8 /* AudioSession.swift in Sources */,
-				8E4C9F5A53A6F9B8FC28B7D4 /* BufferedResource.swift in Sources */,
-				6D27F5B8C7DBFBF5FB99A4BE /* Bundle.swift in Sources */,
-				F48C88FECB4F1FE52B0306BC /* CGPDF.swift in Sources */,
-				8F7D8C3FF3FDD10B16F6614A /* CachingResource.swift in Sources */,
-				4203767BBAACC7B330623F62 /* Cancellable.swift in Sources */,
-				B676C73C834E530E5C019F66 /* CancellableResult.swift in Sources */,
-				E6B6841AFFF9EFECAEE77ECC /* Content.swift in Sources */,
-				82BAA3EB081DD29A928958AC /* ContentLayout.swift in Sources */,
-				23C3C4AFA2177CED08E1B39A /* ContentProtection.swift in Sources */,
-				FE690C9C116731D017E7DB43 /* ContentProtectionService+WS.swift in Sources */,
-				4C9EACE2732D23C37E627313 /* ContentProtectionService.swift in Sources */,
-				812ED3E1480A1D7AA6149F69 /* ContentService.swift in Sources */,
-				95DBB33898FFA425A5913F0C /* ContentTokenizer.swift in Sources */,
-				2F7730648C4FA4A921038A7F /* Contributor.swift in Sources */,
-				E6BF3A99E6C6AAC4FEE1099F /* ControlFlow.swift in Sources */,
-				C657A9D08F53A44658962E83 /* CoverService.swift in Sources */,
-				502D4ABD63FE9D99AD066F31 /* DOMRange.swift in Sources */,
-				AA6EB82E79460DB9362C16D0 /* DRM+Deprecated.swift in Sources */,
-				9BF0647F4760B562545BC926 /* DataResource.swift in Sources */,
-				00646E9469D91436235A21FB /* DefaultHTTPClient.swift in Sources */,
-				B94497EBF0B2877CAD6CBF29 /* DefaultLocatorService.swift in Sources */,
-				0CEF5A9694388AE9E5F687AD /* Deferred.swift in Sources */,
-				9D0DB30B8FDC56DBFA70E68F /* DocumentTypes.swift in Sources */,
-				A18842C5051EF84E2DA02300 /* DownloadSession.swift in Sources */,
-				C563FF7E2BDFBD5454067ECD /* EPUBLayout.swift in Sources */,
-				2591F52C9902441176AF38D7 /* Either.swift in Sources */,
-				2B8E87DB1360512EFD9D3B0E /* Encryption.swift in Sources */,
-				3D9CB0E9FD88A14EEF9D7F2A /* ExplodedArchive.swift in Sources */,
-				A6658BA380A889B8310A558F /* Facet.swift in Sources */,
-				3899566CA6D41A6D5E495B0B /* FailureResource.swift in Sources */,
-				E9EE047B89D0084523F7C888 /* Feed.swift in Sources */,
-				3D40B96F2D82B05CBB5F4924 /* Fetcher.swift in Sources */,
-				76B36679FD740158FD9C5DCB /* FileAsset.swift in Sources */,
-				0B7002F51314AF075F2FB736 /* FileFetcher.swift in Sources */,
-				84F02626EAFAD4F505D123D1 /* FileResource.swift in Sources */,
-				5FA234353FEBF6A46B32C61E /* Fuzi.swift in Sources */,
-				FBA2EFCD6258B97659EDE5BC /* GeneratedCoverService.swift in Sources */,
-				8DACB70852CEA8D64F8BEDB1 /* Group.swift in Sources */,
-				9BD8989B1CADB1712B31E0A4 /* HREF.swift in Sources */,
-				198089C002038C10FDFBA2BF /* HTMLResourceContentIterator.swift in Sources */,
-				8EE4317BE92998698D48EF72 /* HTTPClient.swift in Sources */,
-				08234B61E941DD78EB24485B /* HTTPError.swift in Sources */,
-				39FC65D3797EF5069A04F34B /* HTTPFetcher.swift in Sources */,
-				2B57BE89EFAE517F79A17667 /* HTTPProblemDetails.swift in Sources */,
-				FD13DEAC62A3ED6714841B7A /* HTTPRequest.swift in Sources */,
-				B8810656578506C00070073A /* HTTPServer.swift in Sources */,
-				EA8C7F894E3BE8D6D954DC47 /* InMemoryPositionsService.swift in Sources */,
-				9C6B7AFB6FB0635EF5B7B71C /* JSON.swift in Sources */,
-				411B624A5AE5189875950DDA /* Language.swift in Sources */,
-				69150D0B00F5665C3DA0000B /* LazyResource.swift in Sources */,
-				5C9617AE1B5678A95ABFF1AA /* Link.swift in Sources */,
-				C784A3821288A580700AD1DB /* LinkRelation.swift in Sources */,
-				75044A4E2B2011D9DE749847 /* LocalizedString.swift in Sources */,
-				32C722B5C3D03F1945BF8B02 /* Locator+HTML.swift in Sources */,
-				C8769988A8B3E5AF08CBC7FB /* Locator.swift in Sources */,
-				34707004C56089DF8AD4C4BE /* LocatorService.swift in Sources */,
-				9C1DD6AEFB6E1D5989EC25D2 /* Loggable.swift in Sources */,
-				1E4805B8E562211F264FB16B /* Logger.swift in Sources */,
-				5A40B83CF103A9102DF233E2 /* LoggerStub.swift in Sources */,
-				D26AE818524611D4B6279787 /* Manifest.swift in Sources */,
-				0569BD1E87D26257784F9E58 /* MediaOverlayNode.swift in Sources */,
-				70441F9E94602F32FB5E127E /* MediaOverlays.swift in Sources */,
-				E303E21BA9C131E9A4E6424A /* MediaType+Deprecated.swift in Sources */,
-				E0291D347EB7F8F3C5D41970 /* MediaType.swift in Sources */,
-				0A2B8F67BE010E99FBB71561 /* MediaTypeSniffer.swift in Sources */,
-				7DA1C42DB83F380338AED9AB /* MediaTypeSnifferContent.swift in Sources */,
-				37D9B0A6B141DDF2FD618B09 /* MediaTypeSnifferContext.swift in Sources */,
-				E234B4BF37B3F80BCC5C92AF /* Metadata+Presentation.swift in Sources */,
-				5C051B93B795D76666F4344B /* Metadata.swift in Sources */,
-				7DAEC227AE56EDE51F0379A8 /* Minizip.swift in Sources */,
-				140C2EA93F9215A8F01AB0A3 /* NowPlayingInfo.swift in Sources */,
-				50838C73E245D9F08BFB3159 /* OPDSAcquisition.swift in Sources */,
-				A90A46957B8B68EE82C4DBAD /* OPDSAvailability.swift in Sources */,
-				BB358C017D0458224922C35C /* OPDSCopies.swift in Sources */,
-				B9AD33C05ECC47AD04D3A98E /* OPDSHolds.swift in Sources */,
-				5B166084DFB7FF0DFD1D111B /* OPDSPrice.swift in Sources */,
-				E8948585183675905ABA51F1 /* Observable.swift in Sources */,
-				8F3175B5E4B494C7E73CDEA5 /* OpdsMetadata.swift in Sources */,
-				EB4D11D2D1A0C64FF0E982C3 /* Optional.swift in Sources */,
-				8C19A0DACA19CD3A195B757E /* PDFDocument.swift in Sources */,
-				EDCA3449EA5683B37D82FEBE /* PDFKit.swift in Sources */,
-				FD16EA6468E99FB52ED97A5D /* PDFOutlineNode.swift in Sources */,
-				5426A0E4630127F5F630FFB0 /* PerResourcePositionsService.swift in Sources */,
-				2B745CFE55EEBA99BC09475C /* PositionsService.swift in Sources */,
-				AEB46271E6276AF6C1E7EF22 /* Presentation.swift in Sources */,
-				A2CDF2E8DC527C19EA348AB8 /* Properties+Archive.swift in Sources */,
-				D29D1F6AC5C7D1384F93A520 /* Properties+EPUB.swift in Sources */,
-				F297BFBADCEFC21E140BEA30 /* Properties+Encryption.swift in Sources */,
-				2A6412FED7C3BF0A8F598F5B /* Properties+OPDS.swift in Sources */,
-				3AA922C55CF12B575F5CC9FB /* Properties+Presentation.swift in Sources */,
-				05532B031FF7520177C83788 /* Properties.swift in Sources */,
-				556347E37C3F349D19BC55AB /* ProxyFetcher.swift in Sources */,
-				7DCC2A07AACA3575CE0C0C0E /* ProxyResource.swift in Sources */,
-				29FB7F9E69739F8458CAEF5B /* Publication+Deprecated.swift in Sources */,
-				6DC52B94BAC4681B6C70BAF9 /* Publication+EPUB.swift in Sources */,
-				E55B69F79BB4E2EAC4BE34D0 /* Publication+OPDS.swift in Sources */,
-				134AF2657ABA617255DE2D0A /* Publication.swift in Sources */,
-				8B8A6E58C84597087280BA20 /* PublicationAsset.swift in Sources */,
-				037E68E96839B96F547BDD6E /* PublicationCollection.swift in Sources */,
-				C35001848411CBCAC8F03763 /* PublicationContentIterator.swift in Sources */,
-				88A171A36700ACF5A4AD6305 /* PublicationService.swift in Sources */,
-				CC1EBC553CE8A5C873E7A9BB /* PublicationServicesBuilder.swift in Sources */,
-				CA152829D0654EB38D6BF836 /* R2LocalizedString.swift in Sources */,
-				501E7E05DEA11F7A61D60EAF /* Range.swift in Sources */,
-				2D65E93D77922E33DA03D638 /* ReadingProgression.swift in Sources */,
-				3B1820FD0226743B1DE41FCF /* Resource.swift in Sources */,
-				95B9369AE4743FB7BAB93DCC /* ResourceContentExtractor.swift in Sources */,
-				7CD8DAE24EDA44A63C444076 /* ResourcesServer.swift in Sources */,
-				D426BFD641700B2C24D428DB /* Result.swift in Sources */,
-				49DD9F5E42B5270AA5091AEE /* RootFile.swift in Sources */,
-				97A0F3DC6BEC43D63B80B868 /* RoutingFetcher.swift in Sources */,
-				61FFC793CCF795278998A19E /* SearchService.swift in Sources */,
-				B5DC9710E7124907BBFE9EA5 /* StringEncoding.swift in Sources */,
-				FFC0D2E981B9AB2246831B56 /* StringSearchService.swift in Sources */,
-				2BD38736DB1971926FA77234 /* Subject.swift in Sources */,
-				99856B9FCC56A9F1946C6A60 /* TextTokenizer.swift in Sources */,
-				CD7DF8DC7B346AA86DECE596 /* Tokenizer.swift in Sources */,
-				0B3F1407E77E6825F66849DA /* TransformingFetcher.swift in Sources */,
-				718323B1A0C981D1B7A08F91 /* TransformingResource.swift in Sources */,
-				52C4CB868EA5FBFBB43DD65C /* UIImage.swift in Sources */,
-				E9AADF25494C968A44979B66 /* UInt64.swift in Sources */,
-				FCC1E4CA5DE12AFBB80A3C37 /* URITemplate.swift in Sources */,
-				C0FEC68C84946E959E910CC1 /* URL.swift in Sources */,
-				825642E013351C922B6510AD /* UTI.swift in Sources */,
-				46915CF48C01E468FB2DB3B9 /* UserProperties.swift in Sources */,
-				5B38F9D78BD04D7385E4B3E4 /* UserRights.swift in Sources */,
-				B3E2F6C76E3085FC18F7068A /* UserSettings.swift in Sources */,
-				C89165FC9D8427961A3ADDD9 /* WarningLogger.swift in Sources */,
-				3AA4BD1DA87C0952E4E4DD53 /* Weak.swift in Sources */,
-				A8E6E488592BDBB97C4B7B87 /* XML.swift in Sources */,
-=======
 		A226F901277BE21DBC4734E2 /* Sources */ = {
 			isa = PBXSourcesBuildPhase;
 			buildActionMask = 2147483647;
@@ -2769,7 +2438,6 @@
 				27E40D709BD64E86EEF8EE7E /* Database.swift in Sources */,
 				D5AF26F18E98CEF06AEC0329 /* SQLiteLCPLicenseRepository.swift in Sources */,
 				F206058A5073F54E4090ECE8 /* SQLiteLCPPassphraseRepository.swift in Sources */,
->>>>>>> 7ffbdd60
 			);
 			runOnlyForDeploymentPostprocessing = 0;
 		};
