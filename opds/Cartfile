<<<<<<< HEAD
github "readium/r2-shared-swift" "develop"
github "edrlab/Fuzi" == 2.2.2
=======
github "readium/r2-shared-swift" == 1.2.10
github "cezheng/Fuzi" == 2.2.1
>>>>>>> fc60a655
<|MERGE_RESOLUTION|>--- conflicted
+++ resolved
@@ -1,7 +1,2 @@
-<<<<<<< HEAD
-github "readium/r2-shared-swift" "develop"
-github "edrlab/Fuzi" == 2.2.2
-=======
 github "readium/r2-shared-swift" == 1.2.10
-github "cezheng/Fuzi" == 2.2.1
->>>>>>> fc60a655
+github "edrlab/Fuzi" == 2.2.2