//
//  Publication.swift
//  r2-shared-swift
//
//  Created by Mickaël Menu, Olivier Körner on 14.03.19.
//
//  Copyright 2019 Readium Foundation. All rights reserved.
//  Use of this source code is governed by a BSD-style license which is detailed
//  in the LICENSE file present in the project repository where this source code is maintained.
//

import Foundation


/// Shared model for a Readium Publication.
///
/// It extends the Web Publication model, which holds the metadata and resources.
/// On top of that, the Publication holds:
///   - the publication state used by the Streamer and Navigator
///   - shortcuts to various publication resources to be used by the Streamer and Navigator
///   - additional metadata not part of the RWPM
public class Publication: WebPublication, Loggable {

    /// Format of the publication, if specified.
    public var format: Format = .unknown
    /// Version of the publication's format, eg. 3 for EPUB 3
    public var formatVersion: String?
    
    public var userProperties = UserProperties()
    
    // The status of User Settings properties (enabled or disabled).
    public var userSettingsUIPreset: [ReadiumCSSName: Bool]? {
        didSet { userSettingsUIPresetUpdated?(userSettingsUIPreset) }
    }
    
    /// Called when the User Settings changed.
    public var userSettingsUIPresetUpdated: (([ReadiumCSSName: Bool]?) -> Void)?
    
    /// Returns the content layout style for the default publication language.
    public var contentLayout: ContentLayoutStyle {
        return contentLayout(forLanguage: nil)
    }
    
    /// Returns the content layout style for the given language code.
    public func contentLayout(forLanguage language: String?) -> ContentLayoutStyle {
        let language = (language?.isEmpty ?? true) ? nil : language
        return ContentLayoutStyle(
            language: language ?? metadata.languages.first ?? "",
            readingProgression: metadata.readingProgression
        )
    }
    
    public init(format: Format = .unknown, formatVersion: String? = nil, context: [String] = [], metadata: Metadata, links: [Link] = [], readingOrder: [Link] = [], resources: [Link] = [], tableOfContents: [Link] = [], otherCollections: [PublicationCollection] = []) {
        self.format = format
        self.formatVersion = formatVersion
        super.init(context: context, metadata: metadata, links: links, readingOrder: readingOrder, resources: resources, tableOfContents: tableOfContents, otherCollections: otherCollections)
    }
    
    public override init(json: Any, normalizeHref: (String) -> String = { $0 }) throws {
        try super.init(json: json, normalizeHref: normalizeHref)
    }

    /// Appends the self/manifest link to links.
    ///
    /// - Parameters:
    ///   - endPoint: The URI prefix to use to fetch assets from the publication.
    ///   - baseUrl: The base URL of the HTTP server.
    public func addSelfLink(endpoint: String, for baseURL: URL) {
        // Removes any existing `self` link, just in case.
        links.removeAll { $0.rels.contains("self") }
        
        let manifestURL = baseURL.appendingPathComponent("\(endpoint)/manifest.json")
        links.append(Link(
            href: manifestURL.absoluteString,
            type: "application/webpub+json",
            rel: "self"
        ))
    }

    /// Finds the first `Link` having the given `rel` in the publications's links.
    public func link(withRel rel: String) -> Link? {
        return link { $0.rels.contains(rel) }
    }
    
    /// Finds the first Link having the given `href` in the publication's links.
    public func link(withHref href: String) -> Link? {
        return link { $0.href == href }
    }
    
    /// Finds the first Link matching the given predicate in the publication's [Link] properties: `resources`, `readingOrder` and `links`.
    public func link(where predicate: (Link) -> Bool) -> Link? {
        return resources.first(where: predicate)
            ?? readingOrder.first(where: predicate)
            ?? links.first(where: predicate)
    }
    
    /// Finds a resource `Link` (asset or readingOrder item) at the given relative path.
    ///
    /// - Parameter path: The relative path to the resource (href)
    public func resource(withRelativePath path: String) -> Link? {
        return readingOrder.first(withHref: path)
            ?? resources.first(withHref: path)
    }
    
    /// Finds the first link to the publication's cover.
    /// The link must have a `cover` rel.
    public var coverLink: Link? {
        return link(withRel: "cover")
    }

    /// Return the publication base URL based on the selfLink.
    /// e.g.: "http://localhost:8000/publicationName/".
    public var baseURL: URL? {
        guard let link = links.first(withRel: "self"),
            let url = URL(string: link.href)?.deletingLastPathComponent() else
        {
            log(.warning, "No or invalid `self` link found in publication")
            return nil
        }
        return url
    }
    
    /// Generates an URL to a publication's `Link`.
    public func url(to link: Link?) -> URL? {
        guard let link = link else {
            return nil
        }
        
        if let url = URL(string: link.href), url.scheme != nil {
            return url
        } else {
            var href = link.href
            if href.hasPrefix("/") {
                href = String(href.dropFirst())
            }
            return baseURL.map { $0.appendingPathComponent(href) }
        }
    }
    
    
    public enum Format: Equatable, Hashable {
        /// Formats natively supported by Readium.
<<<<<<< HEAD
        case cbz, epub, pdf, webpub
        /// Custom format extension (MIME type)
        case other(String)
=======
        case cbz, epub, pdf
>>>>>>> c5dac2f5
        /// Default value when the format is not specified.
        case unknown
        
        /// Finds the format for the given mimetype.
        public init(mimetype: String?) {
            guard let mimetype = mimetype else {
                self = .unknown
                return
            }
<<<<<<< HEAD
            
            switch mimetype {
            case "application/epub+zip", "application/oebps-package+xml":
                self = .epub
            case "application/x-cbr":
                self = .cbz
            case "application/pdf", "application/pdf+lcp":
                self = .pdf
            case "application/webpub+json", "application/audiobook+json":
                self = .webpub
            default:
                self = .other(mimetype)
            }
=======
            self.init(mimetypes: [mimetype])
        }
        
        /// Finds the format from a list of possible mimetypes or fallback on a file extension.
        public init(mimetypes: [String] = [], fileExtension: String? = nil) {
            self = {
                for mimetype in mimetypes {
                    switch mimetype {
                    case "application/epub+zip", "application/oebps-package+xml":
                        return .epub
                    case "application/x-cbr":
                        return .cbz
                    case "application/pdf", "application/pdf+lcp":
                        return .pdf
                    default:
                        break
                    }
                }
                
                switch fileExtension?.lowercased() {
                case "epub":
                    return .epub
                case "cbz":
                    return .cbz
                case "pdf", "lcpdf":
                    return .pdf
                default:
                    return .unknown
                }
            }()
>>>>>>> c5dac2f5
        }

        /// Finds the format of the publication at the given url.
        /// Uses the format declared as exported UTIs in the app's Info.plist, or fallbacks on the file extension.
<<<<<<< HEAD
        public init(url: URL) {
            if url.scheme != nil && !url.isFileURL {
                self = .webpub
                return
            }
            
            var isDirectory: ObjCBool = false
            guard FileManager.default.fileExists(atPath: url.path, isDirectory: &isDirectory) else {
                self = .unknown
                return
            }
            
            let optionalMimetype: String? = {
                if isDirectory.boolValue {
                    return try? String(contentsOf: url.appendingPathComponent("mimetype"), encoding: String.Encoding.utf8)
                } else {
                    return DocumentTypes.contentType(for: url)
                }
            }()
            
            if let mimetype = optionalMimetype {
                self.init(mimetype: mimetype)
                return
            }
            
            switch url.pathExtension.lowercased() {
            case "epub":
                self = .epub
            case "cbz":
                self = .cbz
            case "pdf", "lpdf":
                self = .pdf
            default:
                self = .unknown
            }
        }
        
        @available(*, deprecated, renamed: "init(url:)")
        public init(file: URL) {
            self.init(url: file)
        }
        
=======
        ///
        /// - Parameter mimetype: Fallback mimetype if the UTI can't be determined.
        public init(file: URL, mimetype: String? = nil) {
            var mimetypes: [String?] = []
            
            mimetypes.append({
                // `mimetype` file in a directory
                var isDirectory: ObjCBool = false
                FileManager.default.fileExists(atPath: file.path, isDirectory: &isDirectory)
                if isDirectory.boolValue {
                    return try? String(contentsOf: file.appendingPathComponent("mimetype"), encoding: String.Encoding.utf8)
                // UTI
                } else if let extUTI = UTTypeCreatePreferredIdentifierForTag(kUTTagClassFilenameExtension, file.pathExtension as CFString, nil)?.takeUnretainedValue() {
                    return UTTypeCopyPreferredTagWithClass(extUTI, kUTTagClassMIMEType)?.takeRetainedValue() as String?
                } else {
                    return nil
                }
            }())

            mimetypes.append(mimetype)

            self.init(
                mimetypes: mimetypes.compactMap { $0 },
                fileExtension: file.pathExtension
            )
        }

>>>>>>> c5dac2f5
    }
    
}


// MARK: - Deprecated API

extension Publication {
    
    @available(*, deprecated, renamed: "formatVersion")
    public var version: Double {
        get {
            guard let versionString = formatVersion,
                let version = Double(versionString) else
            {
                return 0
            }
            return version
        }
        set { formatVersion = String(newValue) }
    }

    @available(*, deprecated, renamed: "baseURL")
    public var baseUrl: URL? { return baseURL }
    
    @available(*, unavailable, message: "This is not used anymore, don't set it")
    public var updatedDate: Date { return Date() }
    
    @available(*, deprecated, message: "Check the publication's type using `format` instead")
    public var internalData: [String: String] {
        // The code in the testapp used to check a property in `publication.internalData["type"]` to know which kind of publication this is.
        // To avoid breaking any app, we reproduce this value here:
        return [
            "type": {
                switch format {
                case .epub:
                    return "epub"
                case .cbz:
                    return "cbz"
                case .pdf:
                    return "pdf"
                default:
                    return "unknown"
                }
            }()
        ]
    }

    @available(*, deprecated, renamed: "manifest")
    public var manifestCanonical: String {
        return String(data: manifest ?? Data(), encoding: .utf8) ?? ""
    }
    
    @available(*, deprecated, renamed: "init(json:)")
    public static func parse(pubDict: [String: Any]) throws -> Publication {
        return try Publication(json: pubDict, normalizeHref: { $0 })
    }
    
    @available(*, deprecated, renamed: "url(to:)")
    public func uriTo(link: Link?) -> URL? {
        return url(to: link)
    }
    
}<|MERGE_RESOLUTION|>--- conflicted
+++ resolved
@@ -9,6 +9,7 @@
 //  in the LICENSE file present in the project repository where this source code is maintained.
 //
 
+import CoreServices
 import Foundation
 
 
@@ -140,13 +141,7 @@
     
     public enum Format: Equatable, Hashable {
         /// Formats natively supported by Readium.
-<<<<<<< HEAD
         case cbz, epub, pdf, webpub
-        /// Custom format extension (MIME type)
-        case other(String)
-=======
-        case cbz, epub, pdf
->>>>>>> c5dac2f5
         /// Default value when the format is not specified.
         case unknown
         
@@ -156,24 +151,9 @@
                 self = .unknown
                 return
             }
-<<<<<<< HEAD
-            
-            switch mimetype {
-            case "application/epub+zip", "application/oebps-package+xml":
-                self = .epub
-            case "application/x-cbr":
-                self = .cbz
-            case "application/pdf", "application/pdf+lcp":
-                self = .pdf
-            case "application/webpub+json", "application/audiobook+json":
-                self = .webpub
-            default:
-                self = .other(mimetype)
-            }
-=======
             self.init(mimetypes: [mimetype])
         }
-        
+
         /// Finds the format from a list of possible mimetypes or fallback on a file extension.
         public init(mimetypes: [String] = [], fileExtension: String? = nil) {
             self = {
@@ -185,6 +165,8 @@
                         return .cbz
                     case "application/pdf", "application/pdf+lcp":
                         return .pdf
+                    case "application/webpub+json", "application/audiobook+json":
+                        return .webpub
                     default:
                         break
                     }
@@ -201,55 +183,10 @@
                     return .unknown
                 }
             }()
->>>>>>> c5dac2f5
         }
 
         /// Finds the format of the publication at the given url.
         /// Uses the format declared as exported UTIs in the app's Info.plist, or fallbacks on the file extension.
-<<<<<<< HEAD
-        public init(url: URL) {
-            if url.scheme != nil && !url.isFileURL {
-                self = .webpub
-                return
-            }
-            
-            var isDirectory: ObjCBool = false
-            guard FileManager.default.fileExists(atPath: url.path, isDirectory: &isDirectory) else {
-                self = .unknown
-                return
-            }
-            
-            let optionalMimetype: String? = {
-                if isDirectory.boolValue {
-                    return try? String(contentsOf: url.appendingPathComponent("mimetype"), encoding: String.Encoding.utf8)
-                } else {
-                    return DocumentTypes.contentType(for: url)
-                }
-            }()
-            
-            if let mimetype = optionalMimetype {
-                self.init(mimetype: mimetype)
-                return
-            }
-            
-            switch url.pathExtension.lowercased() {
-            case "epub":
-                self = .epub
-            case "cbz":
-                self = .cbz
-            case "pdf", "lpdf":
-                self = .pdf
-            default:
-                self = .unknown
-            }
-        }
-        
-        @available(*, deprecated, renamed: "init(url:)")
-        public init(file: URL) {
-            self.init(url: file)
-        }
-        
-=======
         ///
         /// - Parameter mimetype: Fallback mimetype if the UTI can't be determined.
         public init(file: URL, mimetype: String? = nil) {
@@ -276,8 +213,12 @@
                 fileExtension: file.pathExtension
             )
         }
-
->>>>>>> c5dac2f5
+        
+        @available(*, deprecated, renamed: "init(file:)")
+        public init(url: URL) {
+            self.init(file: url)
+        }
+
     }
     
 }
