--- conflicted
+++ resolved
@@ -2,15 +2,8 @@
 github "dexman/Minizip" ~> 1.4.0
 github "krzyzanowskim/CryptoSwift" ~> 1.8.0
 github "ra1028/DifferenceKit" ~> 1.3.0
-<<<<<<< HEAD
-github "readium/GCDWebServer" ~> 3.7.4
-github "scinfu/SwiftSoup" == 2.5.3 # 2.6.0 requires Xcode 14
-github "stephencelis/SQLite.swift" == 0.13.3 # 0.14 introduces a breaking change
-github "weichsel/ZIPFoundation" == 0.9.11 # 0.9.12 requires iOS 12+
-=======
 github "readium/GCDWebServer" ~> 4.0.0
 # There's a regression with 2.7.4 in SwiftSoup, because they used iOS 13 APIs without bumping the deployment target.
 github "scinfu/SwiftSoup" == 2.7.1
 github "stephencelis/SQLite.swift" ~> 0.15.0
-github "weichsel/ZIPFoundation" ~> 0.9.0
->>>>>>> 7ffbdd60
+github "weichsel/ZIPFoundation" ~> 0.9.0