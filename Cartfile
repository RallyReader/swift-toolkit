--- conflicted
+++ resolved
@@ -1,7 +1,3 @@
-<<<<<<< HEAD
-github "cezheng/Fuzi" ~> 3.1.0
-=======
->>>>>>> 36f4151a
 github "dexman/Minizip" ~> 1.4.0
 github "krzyzanowskim/CryptoSwift" ~> 1.8.0
 github "ra1028/DifferenceKit" ~> 1.3.0
